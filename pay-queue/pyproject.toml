--- conflicted
+++ resolved
@@ -17,12 +17,8 @@
 itsdangerous = "^2.1.2"
 launchdarkly-server-sdk = "^8.2.1"
 cachecontrol = "^0.14.0"
-<<<<<<< HEAD
 pay-api = { git = "https://github.com/seeker25/sbc-pay.git", branch = "feature-30736", subdirectory = "pay-api" }
 
-=======
-pay-api = { git = "https://github.com/seeker25/sbc-pay.git", branch = "30306__", subdirectory = "pay-api" }
->>>>>>> 95612990
 
 [tool.poetry.group.dev.dependencies]
 pytest = "^8.1.1"
