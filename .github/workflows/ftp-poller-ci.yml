name: FTP Poller CI

on:
  pull_request:
    branches:
      - main
      - queue_python_upgrade
    paths:
      - "jobs/ftp-poller/**"

defaults:
  run:
    shell: bash
    working-directory: ./jobs/ftp-poller

jobs:
  setup-job:
    runs-on: ubuntu-20.04

    if: github.repository == 'bcgov/sbc-pay'

    steps:
      - uses: actions/checkout@v3
      - run: "true"

  linting:
    needs: setup-job
    runs-on: ubuntu-20.04

    strategy:
      matrix:
        python-version: [3.12]

    steps:
      - uses: actions/checkout@v3
      - name: Set up Python ${{ matrix.python-version }}
        uses: actions/setup-python@v1
        with:
          python-version: ${{ matrix.python-version }}
      - name: Install dependencies
        run: |
          make setup
      - name: Lint with pylint
        id: pylint
        run: |
          make pylint
      - name: Lint with flake8
        id: flake8
        run: |
          make flake8

  testing:
    needs: setup-job
    env:
<<<<<<< HEAD
      DATABASE_TEST_URL: "postgresql://postgres:postgres@localhost:5432/postgres"
=======
      DATABASE_TEST_URL: "postgresql://postgres:postgres@localhost:5432/pay-test"
      NATS_QUEUE: "account-worker"
      NATS_CLUSTER_ID: "test-cluster"
      NATS_CLIENT_NAME: "account.events.worker"
      NATS_SUBJECT: "account.events"
>>>>>>> e0bc6979
      USE_DOCKER_MOCK: "YES"
      JWT_OIDC_ISSUER: "http://localhost:8081/auth/realms/demo"
      SBC_AUTH_ADMIN_CLIENT_ID: "sbc-auth-admin"
      SBC_AUTH_ADMIN_CLIENT_SECRET: "2222222222"

    runs-on: ubuntu-20.04

    strategy:
      matrix:
        python-version: [3.12]

    services:
      postgres:
        image: postgres:12
        env:
          POSTGRES_USER: postgres
          POSTGRES_PASSWORD: postgres
          POSTGRES_DB: pay-test
        ports:
          - 5432:5432
        # needed because the postgres container does not provide a healthcheck
        options: --health-cmd pg_isready --health-interval 10s --health-timeout 5s --health-retries 5

    steps:
      - uses: actions/checkout@v3
      - name: Set up Python ${{ matrix.python-version }}
        uses: actions/setup-python@v1
        with:
          python-version: ${{ matrix.python-version }}
      - name: Install dependencies
        run: |
          make setup
      - name: Test with pytest
        id: test
        run: |
          make test
      - name: Upload coverage to Codecov
        uses: codecov/codecov-action@v3
        with:
          file: ./jobs/ftp-poller/coverage.xml
          flags: ftppoller
          name: codecov-ftp-poller
          fail_ci_if_error: true

  build-check:
    needs: setup-job
    runs-on: ubuntu-20.04

    strategy:
      matrix:
        python-version: [3.12]

    steps:
      - uses: actions/checkout@v3
      - name: build to check strictness
        id: build
        run: |
          make build-nc<|MERGE_RESOLUTION|>--- conflicted
+++ resolved
@@ -52,15 +52,7 @@
   testing:
     needs: setup-job
     env:
-<<<<<<< HEAD
-      DATABASE_TEST_URL: "postgresql://postgres:postgres@localhost:5432/postgres"
-=======
       DATABASE_TEST_URL: "postgresql://postgres:postgres@localhost:5432/pay-test"
-      NATS_QUEUE: "account-worker"
-      NATS_CLUSTER_ID: "test-cluster"
-      NATS_CLIENT_NAME: "account.events.worker"
-      NATS_SUBJECT: "account.events"
->>>>>>> e0bc6979
       USE_DOCKER_MOCK: "YES"
       JWT_OIDC_ISSUER: "http://localhost:8081/auth/realms/demo"
       SBC_AUTH_ADMIN_CLIENT_ID: "sbc-auth-admin"
