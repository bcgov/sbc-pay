# Copyright © 2024 Province of British Columbia
#
# Licensed under the Apache License, Version 2.0 (the 'License');
# you may not use this file except in compliance with the License.
# You may obtain a copy of the License at
#
#     http://www.apache.org/licenses/LICENSE-2.0
#
# Unless required by applicable law or agreed to in writing, software
# distributed under the License is distributed on an 'AS IS' BASIS,
# WITHOUT WARRANTIES OR CONDITIONS OF ANY KIND, either express or implied.
# See the License for the specific language governing permissions and
# limitations under the License.
"""All of the configuration for the service is captured here.

All items are loaded,
or have Constants defined here that are loaded into the Flask configuration.
All modules and lookups get their configuration from the Flask config,
rather than reading environment variables directly or by accessing this configuration directly.
"""

import base64
import os
import sys

from dotenv import find_dotenv, load_dotenv

# this will load all the envars from a .env file located in the project root (api)
load_dotenv(find_dotenv())

CONFIGURATION = {
    "development": "pay_api.config.DevConfig",
    "testing": "pay_api.config.TestConfig",
    "production": "pay_api.config.ProdConfig",
    "default": "pay_api.config.ProdConfig",
    "migration": "pay_api.config.MigrationConfig",
}


def get_named_config(config_name: str = "production"):
    """Return the configuration object based on the name.

    :raise: KeyError: if an unknown configuration is requested
    """
    if config_name in ["production", "staging", "default"]:
        config = ProdConfig()
    elif config_name == "testing":
        config = TestConfig()
    elif config_name == "development":
        config = DevConfig()
    elif config_name == "migration":
        config = MigrationConfig()
    else:
        raise KeyError(f'Unknown configuration "{config_name}"')
    return config


def _get_config(config_key: str, **kwargs):
    """Get the config from environment, and throw error if there are no default values and if the value is None."""
    if "default" in kwargs:
        value = os.getenv(config_key, kwargs.get("default"))
    else:
        value = os.getenv(config_key)
    return value


class _Config:  # pylint: disable=too-few-public-methods
    """Base class configuration that should set reasonable defaults for all the other configurations."""

    PROJECT_ROOT = os.path.abspath(os.path.dirname(__file__))
    CLOUD_PLATFORM = os.getenv("CLOUD_PLATFORM", "OCP")
    LOGGING_OVERRIDE_CONFIG = None
    if logging_config_value := os.getenv("LOGGING_OVERRIDE_CONFIG"):
        try:
            LOGGING_OVERRIDE_CONFIG = base64.b64decode(logging_config_value).decode("utf-8")
        except Exception:
            LOGGING_OVERRIDE_CONFIG = None

    SECRET_KEY = "a secret"

    SQLALCHEMY_TRACK_MODIFICATIONS = False

    SQLALCHEMY_ENGINE_OPTIONS = {
        "pool_size": 5,  # Base connection pool size - Default 5
        "max_overflow": 10,  # Additional connections when needed - Default 10
        "pool_pre_ping": True,  # Test connections before use - Default False
<<<<<<< HEAD
        "pool_recycle": 300,  # Recycle connections 5m - Default 1800
        "pool_timeout": 30,  # Timeout for getting connection - Default 30
		"pool_use_lifo": True
=======
        "pool_recycle": 1800,  # Recycle connections every hour - Default 1800
        "pool_timeout": 30,  # Timeout for getting connection - Default 30
>>>>>>> aaabffd8
    }

    ALEMBIC_INI = "migrations/alembic.ini"

    PAY_LD_SDK_KEY = _get_config("PAY_LD_SDK_KEY")

    # POSTGRESQL
    DB_USER = _get_config("DATABASE_USERNAME")
    DB_PASSWORD = _get_config("DATABASE_PASSWORD")
    DB_NAME = _get_config("DATABASE_NAME")
    DB_HOST = _get_config("DATABASE_HOST")
    DB_PORT = _get_config("DATABASE_PORT", default="5432")
    SQLALCHEMY_ECHO = _get_config("SQLALCHEMY_ECHO", default="False").lower() == "true"

    # POSTGRESQL
    if DB_UNIX_SOCKET := os.getenv("DATABASE_UNIX_SOCKET", None):
        SQLALCHEMY_DATABASE_URI = (
            f"postgresql+pg8000://{DB_USER}:{DB_PASSWORD}@/{DB_NAME}?unix_sock={DB_UNIX_SOCKET}/.s.PGSQL.5432"
        )
    else:
        SQLALCHEMY_DATABASE_URI = f"postgresql+pg8000://{DB_USER}:{DB_PASSWORD}@{DB_HOST}:{DB_PORT}/{DB_NAME}"

    # JWT_OIDC Settings
    JWT_OIDC_WELL_KNOWN_CONFIG = _get_config("JWT_OIDC_WELL_KNOWN_CONFIG")
    JWT_OIDC_ALGORITHMS = _get_config("JWT_OIDC_ALGORITHMS")
    JWT_OIDC_ISSUER = _get_config("JWT_OIDC_ISSUER")
    JWT_OIDC_AUDIENCE = _get_config("JWT_OIDC_AUDIENCE")
    JWT_OIDC_CLIENT_SECRET = _get_config("JWT_OIDC_CLIENT_SECRET")
    JWT_OIDC_CACHING_ENABLED = _get_config("JWT_OIDC_CACHING_ENABLED", default=False)
    JWT_OIDC_JWKS_CACHE_TIMEOUT = int(_get_config("JWT_OIDC_JWKS_CACHE_TIMEOUT", default=300))

    # CFS API Settings
    CFS_BASE_URL = _get_config("CFS_BASE_URL")
    CFS_CLIENT_ID = _get_config("CFS_CLIENT_ID")
    CFS_CLIENT_SECRET = _get_config("CFS_CLIENT_SECRET")
    PAYBC_PORTAL_URL = _get_config("PAYBC_PORTAL_URL")
    CONNECT_TIMEOUT = int(_get_config("CONNECT_TIMEOUT", default=10))
    GENERATE_RANDOM_INVOICE_NUMBER = _get_config("CFS_GENERATE_RANDOM_INVOICE_NUMBER", default="False")
    CFS_ACCOUNT_DESCRIPTION = _get_config("CFS_ACCOUNT_DESCRIPTION", default="BCR")
    CFS_INVOICE_PREFIX = os.getenv("CFS_INVOICE_PREFIX", "REG")
    CFS_RECEIPT_PREFIX = os.getenv("CFS_RECEIPT_PREFIX", "RCPT")
    CFS_PARTY_PREFIX = os.getenv("CFS_PARTY_PREFIX", "BCR-")
    PAY_CONNECTOR_AUTH = os.getenv("PAY_CONNECTOR_AUTH", "")

    # EFT Config
    EFT_INVOICE_PREFIX = os.getenv("EFT_INVOICE_PREFIX", "REG")

    # PAYBC Direct Pay Settings
    PAYBC_DIRECT_PAY_REF_NUMBER = _get_config("PAYBC_DIRECT_PAY_REF_NUMBER")
    PAYBC_DIRECT_PAY_API_KEY = _get_config("PAYBC_DIRECT_PAY_API_KEY")
    PAYBC_DIRECT_PAY_PORTAL_URL = _get_config("PAYBC_DIRECT_PAY_PORTAL_URL")
    PAYBC_DIRECT_PAY_BASE_URL = _get_config("PAYBC_DIRECT_PAY_BASE_URL")
    PAYBC_DIRECT_PAY_CLIENT_ID = _get_config("PAYBC_DIRECT_PAY_CLIENT_ID")
    PAYBC_DIRECT_PAY_CLIENT_SECRET = _get_config("PAYBC_DIRECT_PAY_CLIENT_SECRET")
    PAYBC_DIRECT_PAY_CC_REFUND_BASE_URL = _get_config("PAYBC_DIRECT_PAY_CC_REFUND_BASE_URL")

    # PUB/SUB - PUB: auth-event-dev, account-mailer-dev, business-pay-dev, namex-pay-dev
    ACCOUNT_MAILER_TOPIC = os.getenv("ACCOUNT_MAILER_TOPIC", "account-mailer-dev")
    AUTH_EVENT_TOPIC = os.getenv("AUTH_EVENT_TOPIC", "auth-event-dev")
    BUSINESS_PAY_TOPIC = os.getenv("BUSINESS_PAY_TOPIC", "business-pay-dev")
    GCP_AUTH_KEY = os.getenv("AUTHPAY_GCP_AUTH_KEY", None)
    NAMEX_PAY_TOPIC = os.getenv("NAMEX_PAY_TOPIC", "namex-pay-dev")
    STRR_PAY_TOPIC = os.getenv("STRR_PAY_TOPIC", BUSINESS_PAY_TOPIC)
    ASSETS_PAY_TOPIC = os.getenv("ASSETS_PAY_TOPIC", "assets-pay-notification-dev")

    # API Endpoints
    AUTH_API_URL = os.getenv("AUTH_API_URL", "")
    AUTH_API_VERSION = os.getenv("AUTH_API_VERSION", "")
    BCOL_API_URL = os.getenv("BCOL_API_URL", "")
    BCOL_API_VERSION = os.getenv("BCOL_API_VERSION", "")
    REPORT_API_URL = os.getenv("REPORT_API_URL", "")
    REPORT_API_VERSION = os.getenv("REPORT_API_VERSION", "")

    AUTH_API_ENDPOINT = f"{AUTH_API_URL + AUTH_API_VERSION}/"
    REPORT_API_BASE_URL = f"{REPORT_API_URL + REPORT_API_VERSION}/reports"
    BCOL_API_ENDPOINT = f"{BCOL_API_URL + BCOL_API_VERSION}/"

    AUTH_WEB_URL = os.getenv("AUTH_WEB_URL", "")
    PAY_WEB_URL = os.getenv("PAY_WEB_URL", "")
    NOTIFY_API_URL = os.getenv("NOTIFY_API_URL", "")
    NOTIFY_API_VERSION = os.getenv("NOTIFY_API_VERSION", "")
    NOTIFY_API_ENDPOINT = f"{NOTIFY_API_URL + NOTIFY_API_VERSION}/"
    IT_OPS_EMAIL = os.getenv("IT_OPS_EMAIL", "SBC_ITOperationsSupport@gov.bc.ca").split(",")

    # Disable valid redirect URLs - for DEV only
    DISABLE_VALID_REDIRECT_URLS = _get_config("DISABLE_VALID_REDIRECT_URLS", default="False").lower() == "true"

    # Valid Payment redirect URLs
    VALID_REDIRECT_URLS = [
        (val.strip() if val != "" else None) for val in _get_config("VALID_REDIRECT_URLS", default="").split(",")
    ]

    # Service account details
    KEYCLOAK_SERVICE_ACCOUNT_ID = _get_config("SBC_PAY_CLIENT_ID")
    KEYCLOAK_SERVICE_ACCOUNT_SECRET = _get_config("SBC_PAY_CLIENT_SECRET")

    # Default number of transactions to be returned for transaction reporting
    TRANSACTION_REPORT_DEFAULT_TOTAL = int(_get_config("TRANSACTION_REPORT_DEFAULT_TOTAL", default=50))

    # Default number of routing slips to be returned for routing slip search
    ROUTING_SLIP_DEFAULT_TOTAL = int(_get_config("ROUTING_SLIP_DEFAULT_TOTAL", default=50))

    PAD_CONFIRMATION_PERIOD_IN_DAYS = int(_get_config("PAD_CONFIRMATION_PERIOD_IN_DAYS", default=3))

    # legislative timezone for future effective dating
    LEGISLATIVE_TIMEZONE = os.getenv("LEGISLATIVE_TIMEZONE", "America/Vancouver")

    # BCOL user name for Service account payments
    BCOL_USERNAME_FOR_SERVICE_ACCOUNT_PAYMENTS = os.getenv(
        "BCOL_USERNAME_FOR_SERVICE_ACCOUNT_PAYMENTS", "BCROS SERVICE ACCOUNT"
    )

    # The number of characters which can be exposed to admins for a bank account number
    MASK_LEN = int(_get_config("MASK_LEN", default=3))

    # Secret key for encrypting bank account
    ACCOUNT_SECRET_KEY = os.getenv("ACCOUNT_SECRET_KEY")

    OUTSTANDING_TRANSACTION_DAYS = int(os.getenv("OUTSTANDING_TRANSACTION_DAYS", "10"))

    ALLOW_LEGACY_ROUTING_SLIPS = os.getenv("ALLOW_LEGACY_ROUTING_SLIPS", "True").lower() == "true"

    # Used for DEV/TEST/SANDBOX only. If True, will skip payment and return success and send queue message.
    ALLOW_SKIP_PAYMENT = os.getenv("ALLOW_SKIP_PAYMENT", "False").lower() == "true"
    ENABLE_403_LOGGING = os.getenv("ENABLE_403_LOGGING", "False").lower() == "true"

    # To differentiate between local, dev, test, sandbox, prod
    ENVIRONMENT_NAME = os.getenv("ENVIRONMENT_NAME", "local")

    EXECUTOR_PROPAGATE_EXCEPTIONS = True

    TESTING = False
    DEBUG = True


class DevConfig(_Config):  # pylint: disable=too-few-public-methods
    """Dev config."""

    TESTING = False
    DEBUG = True


class TestConfig(_Config):  # pylint: disable=too-few-public-methods
    """In support of testing only used by the py.test suite."""

    DEBUG = True
    TESTING = True

    USE_TEST_KEYCLOAK_DOCKER = _get_config("USE_TEST_KEYCLOAK_DOCKER", default=None)
    USE_DOCKER_MOCK = _get_config("USE_DOCKER_MOCK", default=None)

    # POSTGRESQL
    DB_USER = _get_config("DATABASE_TEST_USERNAME", default="postgres")
    DB_PASSWORD = _get_config("DATABASE_TEST_PASSWORD", default="postgres")
    DB_NAME = _get_config("DATABASE_TEST_NAME", default="paytestdb")
    DB_HOST = _get_config("DATABASE_TEST_HOST", default="localhost")
    DB_PORT = _get_config("DATABASE_TEST_PORT", default="5432")
    SQLALCHEMY_DATABASE_URI = _get_config(
        "DATABASE_TEST_URL",
        default=f"postgresql+pg8000://{DB_USER}:{DB_PASSWORD}@{DB_HOST}:{int(DB_PORT)}/{DB_NAME}",
    )

    JWT_OIDC_TEST_MODE = True
    # JWT_OIDC_ISSUER = _get_config('JWT_OIDC_TEST_ISSUER')
    JWT_OIDC_TEST_AUDIENCE = _get_config("JWT_OIDC_TEST_AUDIENCE")
    JWT_OIDC_TEST_CLIENT_SECRET = _get_config("JWT_OIDC_TEST_CLIENT_SECRET")
    JWT_OIDC_TEST_ISSUER = _get_config("JWT_OIDC_TEST_ISSUER")
    JWT_OIDC_WELL_KNOWN_CONFIG = _get_config("JWT_OIDC_WELL_KNOWN_CONFIG")
    JWT_OIDC_TEST_ALGORITHMS = _get_config("JWT_OIDC_TEST_ALGORITHMS")
    JWT_OIDC_TEST_JWKS_URI = _get_config("JWT_OIDC_TEST_JWKS_URI", default=None)

    JWT_OIDC_TEST_KEYS = {
        "keys": [
            {
                "kid": "sbc-auth-web",
                "kty": "RSA",
                "alg": "RS256",
                "use": "sig",
                "n": "AN-fWcpCyE5KPzHDjigLaSUVZI0uYrcGcc40InVtl-rQRDmAh-C2W8H4_Hxhr5VLc6crsJ2LiJTV_E72S03pzpOOaaYV6-"
                "TzAjCou2GYJIXev7f6Hh512PuG5wyxda_TlBSsI-gvphRTPsKCnPutrbiukCYrnPuWxX5_cES9eStR",
                "e": "AQAB",
            }
        ]
    }

    JWT_OIDC_TEST_PRIVATE_KEY_JWKS = {
        "keys": [
            {
                "kid": "sbc-auth-web",
                "kty": "RSA",
                "alg": "RS256",
                "use": "sig",
                "n": "AN-fWcpCyE5KPzHDjigLaSUVZI0uYrcGcc40InVtl-rQRDmAh-C2W8H4_Hxhr5VLc6crsJ2LiJTV_E72S03pzpOOaaYV6-"
                "TzAjCou2GYJIXev7f6Hh512PuG5wyxda_TlBSsI-gvphRTPsKCnPutrbiukCYrnPuWxX5_cES9eStR",
                "e": "AQAB",
                "d": "C0G3QGI6OQ6tvbCNYGCqq043YI_8MiBl7C5dqbGZmx1ewdJBhMNJPStuckhskURaDwk4-"
                "8VBW9SlvcfSJJrnZhgFMjOYSSsBtPGBIMIdM5eSKbenCCjO8Tg0BUh_"
                "xa3CHST1W4RQ5rFXadZ9AeNtaGcWj2acmXNO3DVETXAX3x0",
                "p": "APXcusFMQNHjh6KVD_hOUIw87lvK13WkDEeeuqAydai9Ig9JKEAAfV94W6Aftka7tGgE7ulg1vo3eJoLWJ1zvKM",
                "q": "AOjX3OnPJnk0ZFUQBwhduCweRi37I6DAdLTnhDvcPTrrNWuKPg9uGwHjzFCJgKd8KBaDQ0X1rZTZLTqi3peT43s",
                "dp": "AN9kBoA5o6_Rl9zeqdsIdWFmv4DB5lEqlEnC7HlAP-3oo3jWFO9KQqArQL1V8w2D4aCd0uJULiC9pCP7aTHvBhc",
                "dq": "ANtbSY6njfpPploQsF9sU26U0s7MsuLljM1E8uml8bVJE1mNsiu9MgpUvg39jEu9BtM2tDD7Y51AAIEmIQex1nM",
                "qi": "XLE5O360x-MhsdFXx8Vwz4304-MJg-oGSJXCK_ZWYOB_FGXFRTfebxCsSYi0YwJo-oNu96bvZCuMplzRI1liZw",
            }
        ]
    }

    JWT_OIDC_TEST_PRIVATE_KEY_PEM = """-----BEGIN RSA PRIVATE KEY-----
MIICXQIBAAKBgQDfn1nKQshOSj8xw44oC2klFWSNLmK3BnHONCJ1bZfq0EQ5gIfg
tlvB+Px8Ya+VS3OnK7Cdi4iU1fxO9ktN6c6TjmmmFevk8wIwqLthmCSF3r+3+h4e
ddj7hucMsXWv05QUrCPoL6YUUz7Cgpz7ra24rpAmK5z7lsV+f3BEvXkrUQIDAQAB
AoGAC0G3QGI6OQ6tvbCNYGCqq043YI/8MiBl7C5dqbGZmx1ewdJBhMNJPStuckhs
kURaDwk4+8VBW9SlvcfSJJrnZhgFMjOYSSsBtPGBIMIdM5eSKbenCCjO8Tg0BUh/
xa3CHST1W4RQ5rFXadZ9AeNtaGcWj2acmXNO3DVETXAX3x0CQQD13LrBTEDR44ei
lQ/4TlCMPO5bytd1pAxHnrqgMnWovSIPSShAAH1feFugH7ZGu7RoBO7pYNb6N3ia
C1idc7yjAkEA6Nfc6c8meTRkVRAHCF24LB5GLfsjoMB0tOeEO9w9Ous1a4o+D24b
AePMUImAp3woFoNDRfWtlNktOqLel5PjewJBAN9kBoA5o6/Rl9zeqdsIdWFmv4DB
5lEqlEnC7HlAP+3oo3jWFO9KQqArQL1V8w2D4aCd0uJULiC9pCP7aTHvBhcCQQDb
W0mOp436T6ZaELBfbFNulNLOzLLi5YzNRPLppfG1SRNZjbIrvTIKVL4N/YxLvQbT
NrQw+2OdQACBJiEHsdZzAkBcsTk7frTH4yGx0VfHxXDPjfTj4wmD6gZIlcIr9lZg
4H8UZcVFN95vEKxJiLRjAmj6g273pu9kK4ymXNEjWWJn
-----END RSA PRIVATE KEY-----"""

    CFS_BASE_URL = "http://localhost:8080/paybc-api"
    CFS_CLIENT_ID = "TEST"
    CFS_CLIENT_SECRET = "TEST"
    PAYBC_PORTAL_URL = "https://paydev.gov.bc.ca/public/directpay"

    SERVER_NAME = "auth-web.dev.com"

    REPORT_API_BASE_URL = "http://localhost:8080/reports-api/api/v1/reports"

    AUTH_API_ENDPOINT = "http://localhost:8080/auth-api/"

    BCOL_API_ENDPOINT = "http://localhost:8080/bcol-api/"

    VALID_REDIRECT_URLS = ["http://localhost:8080/*"]

    TRANSACTION_REPORT_DEFAULT_TOTAL = 10

    PAYBC_DIRECT_PAY_API_KEY = "TESTKEYSECRET"
    PAYBC_DIRECT_PAY_REF_NUMBER = "REF1234"
    PAYBC_DIRECT_PAY_PORTAL_URL = "https://paydev.gov.bc.ca/public/directsale"
    PAYBC_DIRECT_PAY_BASE_URL = "http://localhost:8080/paybc-api"
    PAYBC_DIRECT_PAY_CC_REFUND_BASE_URL = PAYBC_DIRECT_PAY_BASE_URL
    PAYBC_DIRECT_PAY_CLIENT_ID = "TEST"
    PAYBC_DIRECT_PAY_CLIENT_SECRET = "TEST"

    PAD_CONFIRMATION_PERIOD_IN_DAYS = 3
    # Secret key for encrypting bank account
    ACCOUNT_SECRET_KEY = "mysecretkeyforbank"
    ALLOW_SKIP_PAYMENT = False


class ProdConfig(_Config):  # pylint: disable=too-few-public-methods
    """Production environment configuration."""

    SECRET_KEY = _get_config("SECRET_KEY", default=None)

    if not SECRET_KEY:
        SECRET_KEY = os.urandom(24)
        print("WARNING: SECRET_KEY being set as a one-shot", file=sys.stderr)

    TESTING = False
    DEBUG = False


class MigrationConfig:  # pylint: disable=too-few-public-methods
    """Config for db migration."""

    TESTING = False
    DEBUG = True

    # POSTGRESQL
    DB_USER = _get_config("DATABASE_USERNAME")
    DB_PASSWORD = _get_config("DATABASE_PASSWORD")
    DB_NAME = _get_config("DATABASE_NAME")
    DB_HOST = _get_config("DATABASE_HOST")
    DB_PORT = _get_config("DATABASE_PORT", default="5432")
    SQLALCHEMY_DATABASE_URI = f"postgresql://{DB_USER}:{DB_PASSWORD}@{DB_HOST}:{int(DB_PORT)}/{DB_NAME}"
    SQLALCHEMY_TRACK_MODIFICATIONS = False<|MERGE_RESOLUTION|>--- conflicted
+++ resolved
@@ -84,14 +84,9 @@
         "pool_size": 5,  # Base connection pool size - Default 5
         "max_overflow": 10,  # Additional connections when needed - Default 10
         "pool_pre_ping": True,  # Test connections before use - Default False
-<<<<<<< HEAD
         "pool_recycle": 300,  # Recycle connections 5m - Default 1800
         "pool_timeout": 30,  # Timeout for getting connection - Default 30
-		"pool_use_lifo": True
-=======
-        "pool_recycle": 1800,  # Recycle connections every hour - Default 1800
-        "pool_timeout": 30,  # Timeout for getting connection - Default 30
->>>>>>> aaabffd8
+		    "pool_use_lifo": True,
     }
 
     ALEMBIC_INI = "migrations/alembic.ini"
