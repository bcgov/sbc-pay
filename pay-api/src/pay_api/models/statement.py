--- conflicted
+++ resolved
@@ -13,17 +13,11 @@
 # limitations under the License.
 """Model to handle statements data."""
 from __future__ import annotations
-<<<<<<< HEAD
 
 from decimal import Decimal
 from typing import List
 
 from attrs import define
-=======
-from typing import List
-
-from attr import define
->>>>>>> aeb42805
 import pytz
 from marshmallow import fields
 from sqlalchemy import ForeignKey, Integer, cast
@@ -126,13 +120,7 @@
     """Schema used for Statements to be converted into dtos."""
 
     id: int
-<<<<<<< HEAD
-    amount_owing: Decimal
     is_interim_statement: bool
-=======
-    is_interim_statement: bool
-    frequency: str
->>>>>>> aeb42805
     from_date: str
     payment_methods: str
     to_date: str
@@ -142,27 +130,11 @@
         """From row is used so we don't tightly couple to our database class.
 
         https://www.attrs.org/en/stable/init.html
-<<<<<<< HEAD
         """
         return cls(id=row.id, from_date=row.from_date, to_date=row.to_date, payment_methods=row.payment_methods,
-                   amount_owing=row.amount_owing, is_interim_statement=row.is_interim_statement)
+                   is_interim_statement=row.is_interim_statement)
 
     @classmethod
     def dao_to_dto(cls, statement_daos: List[Statement]) -> List[StatementDTO]:
         """Convert from DAO to DTO."""
-        return [StatementDTO.from_row(statement) for statement in statement_daos]
-=======
-
-        """
-        return cls(id=row.id, frequency=row.frequency, from_date=row.from_date,
-                   is_interim_statement=row.is_interim_statement, payment_methods=row.payment_methods,
-                   to_date=row.to_date)
-
-    @classmethod
-    def dao_to_dict(cls, statement_daos: List[Statement]) -> dict[StatementDTO]:
-        """Convert from DAO to DTO dict."""
-        statements_dto = [StatementDTO.from_row(statement) for statement in statement_daos]
-        statements_dict = Converter().unstructure(statements_dto)
-        statements_dict = [Converter().remove_nones(statement_dict) for statement_dict in statements_dict]
-        return statements_dict
->>>>>>> aeb42805
+        return [StatementDTO.from_row(statement) for statement in statement_daos]