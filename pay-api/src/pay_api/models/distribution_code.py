--- conflicted
+++ resolved
@@ -75,10 +75,7 @@
                                                  nullable=True)
     disbursement_distribution_code_id = db.Column(db.Integer, ForeignKey('distribution_codes.distribution_code_id'),
                                                   nullable=True)
-<<<<<<< HEAD
-=======
     # account id for distribution codes for gov account. None for distribution codes for filing types
->>>>>>> d855085f
     account_id = db.Column(db.Integer, ForeignKey('payment_accounts.id'), nullable=True, index=True)
 
     @classmethod
