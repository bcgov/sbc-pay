# Copyright © 2023 Province of British Columbia
#
# Licensed under the Apache License, Version 2.0 (the "License");
# you may not use this file except in compliance with the License.
# You may obtain a copy of the License at
#
#     http://www.apache.org/licenses/LICENSE-2.0
#
# Unless required by applicable law or agreed to in writing, software
# distributed under the License is distributed on an "AS IS" BASIS,
# WITHOUT WARRANTIES OR CONDITIONS OF ANY KIND, either express or implied.
# See the License for the specific language governing permissions and
# limitations under the License.
"""Model to handle EFT REFUNDS, this is picked up by the AP job to mail out."""
from typing import List

from sqlalchemy import ForeignKey

from .audit import Audit
from .db import db


class EFTRefund(Audit):
    """This class manages the file data for EFT Refunds."""

    __tablename__ = 'eft_refunds'
    # this mapper is used so that new and old versions of the service can be run simultaneously,
    # making rolling upgrades easier
    # This is used by SQLAlchemy to explicitly define which fields we're interested
    # so it doesn't freak out and say it can't map the structure if other fields are present.
    # This could occur from a failed deploy or during an upgrade.
    # The other option is to tell SQLAlchemy to ignore differences, but that is ambiguous
    # and can interfere with Alembic upgrades.
    #
    # NOTE: please keep mapper names in alpha-order, easier to track that way
    #       Exception, id is always first, _fields first
    __mapper_args__ = {
        'include_properties': [
            'auth_account_id',
            'cas_supplier_number',
            'comment',
            'created_by',
            'created_name'
            'created_on',
            'disbursement_status_code',
            'decline_reason',
            'id',
            'refund_amount',
            'refund_email',
            'short_name_id',
            'status',
            'updated_by',
            'updated_name',
            'updated_on'
        ]
    }

    cas_supplier_number = db.Column(db.String(), nullable=False)
    comment = db.Column(db.String(), nullable=False)
    decline_reason = db.Column(db.String(), nullable=True)
    created_by = db.Column('created_by', db.String(100), nullable=True)
<<<<<<< HEAD
    created_on = db.Column('created_on', db.DateTime, nullable=False, default=lambda: datetime.now(tz=timezone.utc))
    disbursement_status_code = db.Column(db.String(20), ForeignKey('disbursement_status_codes.code'), nullable=True)
=======
>>>>>>> ac82a1c9
    id = db.Column(db.Integer, primary_key=True, autoincrement=True)
    refund_amount = db.Column(db.Numeric(), nullable=False)
    refund_email = db.Column(db.String(100), nullable=False)
    short_name_id = db.Column(db.Integer, ForeignKey('eft_short_names.id'), nullable=False)
    status = db.Column(db.String(25), nullable=True)

    @classmethod
    def find_refunds(cls, statuses: List[str]):
        """Return all refunds by status."""
        query = cls.query
        if statuses:
            query = cls.query.filter(EFTRefund.status.in_(statuses))
        return query.all()<|MERGE_RESOLUTION|>--- conflicted
+++ resolved
@@ -59,11 +59,8 @@
     comment = db.Column(db.String(), nullable=False)
     decline_reason = db.Column(db.String(), nullable=True)
     created_by = db.Column('created_by', db.String(100), nullable=True)
-<<<<<<< HEAD
     created_on = db.Column('created_on', db.DateTime, nullable=False, default=lambda: datetime.now(tz=timezone.utc))
     disbursement_status_code = db.Column(db.String(20), ForeignKey('disbursement_status_codes.code'), nullable=True)
-=======
->>>>>>> ac82a1c9
     id = db.Column(db.Integer, primary_key=True, autoincrement=True)
     refund_amount = db.Column(db.Numeric(), nullable=False)
     refund_email = db.Column(db.String(100), nullable=False)
