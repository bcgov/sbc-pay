--- conflicted
+++ resolved
@@ -68,11 +68,7 @@
     @_tracing.trace()
     def post():
         """Get routing slips."""
-<<<<<<< HEAD
-        current_app.logger.info('<RoutingSlipSearch.post')
-=======
         current_app.logger.info('<RoutingSlips.query.post')
->>>>>>> 180bd53a
         request_json = request.get_json()
         current_app.logger.debug(request_json)
         # validate the request
@@ -87,13 +83,8 @@
         page: int = int(request.args.get('page', '1'))
         limit: int = int(request.args.get('limit', '10'))
         response, status = RoutingSlipService.search(request_json, page,
-<<<<<<< HEAD
-                                                     limit), HTTPStatus.OK
-        current_app.logger.debug('>RoutingSlipSearch.post')
-=======
                                                      limit, return_all=return_all), HTTPStatus.OK
         current_app.logger.debug('>RoutingSlips.query.post')
->>>>>>> 180bd53a
         return jsonify(response), status
 
 
