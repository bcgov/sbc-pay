# Copyright © 2023 Province of British Columbia
#
# Licensed under the Apache License, Version 2.0 (the "License");
# you may not use this file except in compliance with the License.
# You may obtain a copy of the License at
#
#     http://www.apache.org/licenses/LICENSE-2.0
#
# Unless required by applicable law or agreed to in writing, software
# distributed under the License is distributed on an "AS IS" BASIS,
# WITHOUT WARRANTIES OR CONDITIONS OF ANY KIND, either express or implied.
# See the License for the specific language governing permissions and
# limitations under the License.
"""Resource for EFT Short name."""
from http import HTTPStatus

from flask import Blueprint, current_app, jsonify, request
from flask_cors import cross_origin

from pay_api.exceptions import BusinessException, error_to_response
from pay_api.schemas import utils as schema_utils
<<<<<<< HEAD
from pay_api.services.eft_service import EftService
=======
>>>>>>> fd0bbac6
from pay_api.services.eft_short_names import EFTShortnames as EFTShortnameService
from pay_api.services.eft_short_name_summaries import EFTShortnameSummaries as EFTShortnameSummariesService
from pay_api.services.eft_short_names import EFTShortnamesSearch
from pay_api.services.eft_transactions import EFTTransactions as EFTTransactionService
from pay_api.services.eft_transactions import EFTTransactionSearch
from pay_api.utils.auth import jwt as _jwt
from pay_api.utils.endpoints_enums import EndpointEnum
from pay_api.utils.enums import Role
from pay_api.utils.errors import Error
from pay_api.utils.util import string_to_date, string_to_decimal, string_to_int
from pay_api.utils.errors import Error

bp = Blueprint('EFT_SHORT_NAMES', __name__, url_prefix=f'{EndpointEnum.API_V1.value}/eft-shortnames')


@bp.route('', methods=['GET', 'OPTIONS'])
@cross_origin(origins='*', methods=['GET'])
@_jwt.requires_auth
@_jwt.has_one_of_roles([Role.SYSTEM.value, Role.MANAGE_EFT.value])
def get_eft_shortnames():
    """Get all eft short name records."""
    current_app.logger.info('<get_eft_shortnames')

    state = request.args.get('state').split(',') if request.args.get('state', None) else None
    page: int = int(request.args.get('page', '1'))
    limit: int = int(request.args.get('limit', '10'))
    amount_owing = request.args.get('amountOwing', None)
    short_name = request.args.get('shortName', None)
    short_name_id = request.args.get('shortNameId', None)
    statement_id = request.args.get('statementId', None)
    account_id = request.args.get('accountId', None)
    account_name = request.args.get('accountName', None)
    account_branch = request.args.get('accountBranch', None)

    response, status = EFTShortnameService.search(EFTShortnamesSearch(
        id=short_name_id,
        account_id=account_id,
        account_name=account_name,
        account_branch=account_branch,
        amount_owing=string_to_decimal(amount_owing),
        short_name=short_name,
        statement_id=string_to_int(statement_id),
        state=state,
        page=page,
        limit=limit)), HTTPStatus.OK
    current_app.logger.debug('>get_eft_shortnames')

    return jsonify(response), status


@bp.route('/summaries', methods=['GET', 'OPTIONS'])
@cross_origin(origins='*', methods=['GET'])
@_jwt.requires_auth
@_jwt.has_one_of_roles([Role.SYSTEM.value, Role.MANAGE_EFT.value])
def get_eft_shortname_summaries():
    """Get all eft short name summaries."""
    current_app.logger.info('<get_eft_shortname_summaries')
    page: int = int(request.args.get('page', '1'))
    limit: int = int(request.args.get('limit', '10'))
    short_name = request.args.get('shortName', None)
    short_name_id = request.args.get('shortNameId', None)
    credits_remaining = request.args.get('creditsRemaining', None)
    linked_accounts_count = request.args.get('linkedAccountsCount', None)
    payment_received_start_date = request.args.get('paymentReceivedStartDate', None)
    payment_received_end_date = request.args.get('paymentReceivedEndDate', None)

    response, status = EFTShortnameSummariesService.search(EFTShortnamesSearch(
        id=string_to_int(short_name_id),
        deposit_start_date=string_to_date(payment_received_start_date),
        deposit_end_date=string_to_date(payment_received_end_date),
        credit_remaining=string_to_decimal(credits_remaining),
        linked_accounts_count=string_to_int(linked_accounts_count),
        short_name=short_name,
        page=page,
        limit=limit)), HTTPStatus.OK

    current_app.logger.debug('>get_eft_shortname_summaries')
    return jsonify(response), status


@bp.route('/<int:short_name_id>', methods=['GET', 'OPTIONS'])
@cross_origin(origins='*', methods=['GET'])
@_jwt.requires_auth
@_jwt.has_one_of_roles([Role.SYSTEM.value, Role.MANAGE_EFT.value])
def get_eft_shortname(short_name_id: int):
    """Get EFT short name details."""
    current_app.logger.info('<get_eft_shortname')

    if not (eft_short_name := EFTShortnameService.find_by_short_name_id(short_name_id)):
        response, status = {}, HTTPStatus.NOT_FOUND
    else:
        response, status = eft_short_name, HTTPStatus.OK
    current_app.logger.debug('>get_eft_shortname')
    return jsonify(response), status


@bp.route('/<int:short_name_id>/transactions', methods=['GET', 'OPTIONS'])
@cross_origin(origins='*', methods=['GET'])
@_jwt.requires_auth
@_jwt.has_one_of_roles([Role.SYSTEM.value, Role.MANAGE_EFT.value])
def get_eft_shortname_transactions(short_name_id: int):
    """Get EFT short name transactions."""
    current_app.logger.info('<get_eft_shortname_transactions')

    page: int = int(request.args.get('page', '1'))
    limit: int = int(request.args.get('limit', '10'))

    response, status = EFTTransactionService.search(short_name_id,
                                                    EFTTransactionSearch(page=page, limit=limit)), HTTPStatus.OK

    current_app.logger.debug('>get_eft_shortname_transactions')
    return jsonify(response), status


@bp.route('/<int:short_name_id>/links', methods=['GET', 'OPTIONS'])
@cross_origin(origins='*', methods=['GET', 'POST', 'PATCH'])
@_jwt.has_one_of_roles([Role.SYSTEM.value, Role.MANAGE_EFT.value])
def get_eft_shortname_links(short_name_id: int):
    """Get EFT short name account links."""
    current_app.logger.info('<get_eft_shortname_links')

    try:
        if not EFTShortnameService.find_by_short_name_id(short_name_id):
            response, status = {}, HTTPStatus.NOT_FOUND
        else:
            response, status = EFTShortnameService.get_shortname_links(short_name_id), HTTPStatus.OK
    except BusinessException as exception:
        return exception.response()

    current_app.logger.debug('>get_eft_shortname_links')
    return jsonify(response), status


@bp.route('/<int:short_name_id>/links', methods=['POST'])
@cross_origin(origins='*')
@_jwt.has_one_of_roles([Role.SYSTEM.value, Role.MANAGE_EFT.value])
def post_eft_shortname_link(short_name_id: int):
    """Create EFT short name to account link."""
    current_app.logger.info('<post_eft_shortname_link')
    request_json = request.get_json()

    try:
        if not EFTShortnameService.find_by_short_name_id(short_name_id):
            response, status = {}, HTTPStatus.NOT_FOUND
        else:
            account_id = request_json.get('accountId', None)
            response, status = EFTShortnameService.create_shortname_link(short_name_id, account_id), HTTPStatus.OK
    except BusinessException as exception:
        return exception.response()

    current_app.logger.debug('>post_eft_shortname_link')
    return jsonify(response), status


@bp.route('/<int:short_name_id>/links/<int:short_name_link_id>', methods=['PATCH'])
@cross_origin(origins='*')
@_jwt.requires_auth
@_jwt.has_one_of_roles([Role.SYSTEM.value, Role.MANAGE_EFT.value])
def patch_eft_shortname_link(short_name_id: int, short_name_link_id: int):
    """Patch EFT short name link."""
    current_app.logger.info('<patch_eft_shortname_link')
    request_json = request.get_json()

    try:
        link = EFTShortnameService.find_link_by_id(short_name_link_id)
        if not link or link['short_name_id'] != short_name_id:
            response, status = {}, HTTPStatus.NOT_FOUND
        else:
            response, status = EFTShortnameService.patch_shortname_link(short_name_link_id, request_json), HTTPStatus.OK
    except BusinessException as exception:
        return exception.response()
    current_app.logger.debug('>patch_eft_shortname_link')
    return jsonify(response), status


@bp.route('/<int:short_name_id>/payment', methods=['POST', 'OPTIONS'])
@cross_origin(origins='*', methods=['POST'])
@_jwt.has_one_of_roles([Role.SYSTEM.value, Role.MANAGE_EFT.value])
def post_eft_statement_payment(short_name_id: int):
    """Perform EFT short name payment action on statement."""
    current_app.logger.info('<post_eft_statement_payment')
    request_json = request.get_json()

    try:
        if not EFTShortnameService.find_by_short_name_id(short_name_id):
            response, status = {}, HTTPStatus.NOT_FOUND
        else:
            valid_format, errors = schema_utils.validate(request_json, 'eft_payment')
            if not valid_format:
                return error_to_response(Error.INVALID_REQUEST, invalid_params=schema_utils.serialize(errors))

            response, status = (EFTShortnameService.process_payment_action(short_name_id, request_json),
                                HTTPStatus.NO_CONTENT)
    except BusinessException as exception:
        return exception.response()

<<<<<<< HEAD
    current_app.logger.debug('>delete_eft_shortname_link')
    return jsonify(response), status


@bp.route('/shortname-refund', methods=['POST', 'OPTIONS'])
@cross_origin(origins='*', methods=['POST'])
@_jwt.has_one_of_roles(
    [Role.SYSTEM.value, Role.EFT_REFUND.value])
def post_shortname_refund():
    """Create the Refund for the Shortname."""
    current_app.logger.info('<post_shortname_refund')
    request_json = request.get_json(silent=True)
    valid_format, errors = schema_utils.validate(request_json, 'refund_shortname')
    if not valid_format:
        return error_to_response(Error.INVALID_REQUEST, invalid_params=schema_utils.serialize(errors))
    try:
        response = EftService.create_shortname_refund(request_json)
        status = HTTPStatus.ACCEPTED
    except BusinessException as exception:
        return exception.response()

    current_app.logger.debug('>post_fas_refund')
=======
    current_app.logger.debug('>post_eft_statement_payment')
>>>>>>> fd0bbac6
    return jsonify(response), status<|MERGE_RESOLUTION|>--- conflicted
+++ resolved
@@ -19,10 +19,7 @@
 
 from pay_api.exceptions import BusinessException, error_to_response
 from pay_api.schemas import utils as schema_utils
-<<<<<<< HEAD
 from pay_api.services.eft_service import EftService
-=======
->>>>>>> fd0bbac6
 from pay_api.services.eft_short_names import EFTShortnames as EFTShortnameService
 from pay_api.services.eft_short_name_summaries import EFTShortnameSummaries as EFTShortnameSummariesService
 from pay_api.services.eft_short_names import EFTShortnamesSearch
@@ -219,8 +216,7 @@
     except BusinessException as exception:
         return exception.response()
 
-<<<<<<< HEAD
-    current_app.logger.debug('>delete_eft_shortname_link')
+    current_app.logger.debug('>post_eft_statement_payment')
     return jsonify(response), status
 
 
@@ -242,7 +238,4 @@
         return exception.response()
 
     current_app.logger.debug('>post_fas_refund')
-=======
-    current_app.logger.debug('>post_eft_statement_payment')
->>>>>>> fd0bbac6
     return jsonify(response), status