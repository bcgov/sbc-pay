--- conflicted
+++ resolved
@@ -64,15 +64,16 @@
     @staticmethod
     @cors.crossdomain(origin='*')
     @_jwt.has_one_of_roles([Role.BASIC.value, Role.PREMIUM.value])
-<<<<<<< HEAD
     def get(payment_id):
         """Get the payment records."""
         try:
             response, status = PaymentService.get_payment(payment_id), HTTPStatus.OK
         except BusinessException as exception:
             response, status = {'code': exception.code, 'message': exception.message}, exception.status
-=======
->>>>>>> c4ce4825
+
+    @staticmethod
+    @cors.crossdomain(origin='*')
+    @_jwt.has_one_of_roles([Role.BASIC.value, Role.PREMIUM.value])
     def put(payment_identifier):
         """Update the payment records."""
         current_app.logger.info('<Payment.put')
