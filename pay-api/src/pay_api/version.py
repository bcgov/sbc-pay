# Copyright © 2019 Province of British Columbia
#
# Licensed under the Apache License, Version 2.0 (the "License");
# you may not use this file except in compliance with the License.
# You may obtain a copy of the License at
#
#     http://www.apache.org/licenses/LICENSE-2.0
#
# Unless required by applicable law or agreed to in writing, software
# distributed under the License is distributed on an "AS IS" BASIS,
# WITHOUT WARRANTIES OR CONDITIONS OF ANY KIND, either express or implied.
# See the License for the specific language governing permissions and
# limitations under the License.

"""Version of this service in PEP440.

[N!]N(.N)*[{a|b|rc}N][.postN][.devN]
Epoch segment: N!
Release segment: N(.N)*
Pre-release segment: {a|b|rc}N
Post-release segment: .postN
Development release segment: .devN
"""

<<<<<<< HEAD
__version__ = '1.17.2'  # pylint: disable=invalid-name
=======
__version__ = '1.17.1'  # pylint: disable=invalid-name
>>>>>>> acaa1465
<|MERGE_RESOLUTION|>--- conflicted
+++ resolved
@@ -22,8 +22,4 @@
 Development release segment: .devN
 """
 
-<<<<<<< HEAD
-__version__ = '1.17.2'  # pylint: disable=invalid-name
-=======
-__version__ = '1.17.1'  # pylint: disable=invalid-name
->>>>>>> acaa1465
+__version__ = '1.17.2'  # pylint: disable=invalid-name