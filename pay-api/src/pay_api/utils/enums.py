--- conflicted
+++ resolved
@@ -374,17 +374,11 @@
 class EFTShortnameRefundStatus(Enum):
     """EFT Short name refund statuses."""
 
-<<<<<<< HEAD
     APPROVED = 'APPROVED'
     PENDING_APPROVAL = 'PENDING_APPROVAL'
     DECLINED = 'DECLINED'
     COMPLETED = 'COMPLETED'
     ERRORED = 'ERRORED'
-=======
-    APPROVED = "APPROVED"
-    PENDING_APPROVAL = "PENDING_APPROVAL"
-    DECLINED = "DECLINED"
->>>>>>> b72aaec9
 
 
 class EFTPaymentActions(Enum):
