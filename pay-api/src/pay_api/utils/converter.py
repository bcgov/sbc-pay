--- conflicted
+++ resolved
@@ -1,13 +1,8 @@
 """Converter module to support decimal and datetime serialization."""
 import re
 from datetime import datetime
-<<<<<<< HEAD
 from decimal import Decimal
 from typing import Any, Dict, Type
-
-=======
-from typing import Any, Dict, Type
->>>>>>> 4b3dcf85
 import cattrs
 from attrs import fields, has
 from cattrs.gen import make_dict_structure_fn, make_dict_unstructure_fn, override
