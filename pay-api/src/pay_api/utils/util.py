--- conflicted
+++ resolved
@@ -364,25 +364,6 @@
     return Converter().unstructure(results)
 
 
-<<<<<<< HEAD
-def get_statement_date_string(value, fmt="%B %d, %Y"):
-    """Return a datetime or datetime string into a formatted date string."""
-    if not value:
-        return ""
-    try:
-        dt = value if hasattr(value, 'strftime') else parser.parse(value)
-        return dt.strftime(fmt)
-    except (ValueError, TypeError):
-        return ""
-
-
-def get_statement_currency_string(value):
-    """Return a string representation of a number formatted as 0.00."""
-    try:
-        return "{:,.2f}".format(float(value))
-    except (TypeError, ValueError):
-        return "0.00"
-=======
 # The purpose of these normalize functions is to allow CAS to process AP refunds. If weird or strange characters exist
 # in the refund details, CAS will not be able to process the refund.
 def normalize_accented_characters(s):
@@ -407,4 +388,22 @@
         return normalize_accented_characters(obj)
     else:
         return obj
->>>>>>> c0d26684
+
+
+def get_statement_date_string(value, fmt="%B %d, %Y"):
+    """Return a datetime or datetime string into a formatted date string."""
+    if not value:
+        return ""
+    try:
+        dt = value if hasattr(value, 'strftime') else parser.parse(value)
+        return dt.strftime(fmt)
+    except (ValueError, TypeError):
+        return ""
+
+
+def get_statement_currency_string(value):
+    """Return a string representation of a number formatted as 0.00."""
+    try:
+        return "{:,.2f}".format(float(value))
+    except (TypeError, ValueError):
+        return "0.00"