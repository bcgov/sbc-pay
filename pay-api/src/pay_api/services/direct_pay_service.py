# Copyright © 2024 Province of British Columbia
#
# Licensed under the Apache License, Version 2.0 (the 'License');
# you may not use this file except in compliance with the License.
# You may obtain a copy of the License at
#
#     http://www.apache.org/licenses/LICENSE-2.0
#
# Unless required by applicable law or agreed to in writing, software
# distributed under the License is distributed on an 'AS IS' BASIS,
# WITHOUT WARRANTIES OR CONDITIONS OF ANY KIND, either express or implied.
# See the License for the specific language governing permissions and
# limitations under the License.
"""Service to manage Direct Pay PAYBC Payments."""
import base64
from decimal import Decimal
import json
from typing import List, Optional
from urllib.parse import unquote_plus, urlencode

from attrs import define
from dateutil import parser
from flask import current_app
from requests import HTTPError

from pay_api.models import Invoice as InvoiceModel
from pay_api.models import InvoiceReference as InvoiceReferenceModel
from pay_api.models import Receipt as ReceiptModel
from pay_api.models import RefundPartialLine
from pay_api.models.distribution_code import DistributionCode as DistributionCodeModel
from pay_api.models.payment_line_item import PaymentLineItem as PaymentLineItemModel
from pay_api.services.base_payment_system import PaymentSystemService
from pay_api.services.hashing import HashingService
from pay_api.services.invoice import Invoice
from pay_api.services.invoice_reference import InvoiceReference
from pay_api.services.payment_account import PaymentAccount
from pay_api.utils.converter import Converter
from pay_api.utils.enums import (
    AuthHeaderType, ContentType, InvoiceReferenceStatus, InvoiceStatus, PaymentDetailsGlStatus, PaymentMethod,
    PaymentSystem, RefundsPartialType)
from pay_api.utils.util import current_local_time, generate_transaction_number, parse_url_params

from ..exceptions import BusinessException
from ..utils.errors import Error
from ..utils.paybc_transaction_error_message import PAYBC_TRANSACTION_ERROR_MESSAGE_DICT
from .oauth_service import OAuthService
from .payment_line_item import PaymentLineItem


PAYBC_DATE_FORMAT = '%Y-%m-%d'
PAYBC_REVENUE_SEPARATOR = '|'
DECIMAL_PRECISION = '.2f'
STATUS_PAID = ('PAID', 'CMPLT')


@define
class RefundLineRequest():
    """Refund line from order status query."""

    revenue_account: str
    refund_amount: Decimal
    is_service_fee: bool


@define
class RefundData():
    """Refund data from order status query. From PAYBC."""

    refundglstatus: Optional[PaymentDetailsGlStatus]
    refundglerrormessage: str


@define
class RevenueLine():
    """Revenue line from order status query. From PAYBC."""

    linenumber: str
    revenueaccount: str
    revenueamount: Decimal
    glstatus: str
    glerrormessage: Optional[str]
    refund_data: List[RefundData]


@define
class OrderStatus():
    """Return from order status query from PAYBC."""

    revenue: List[RevenueLine]
    postedrefundamount: Optional[Decimal]
    refundedamount: Optional[Decimal]


class DirectPayService(PaymentSystemService, OAuthService):
    """Service to manage internal payment."""

    def get_payment_system_url_for_invoice(self, invoice: Invoice, inv_ref: InvoiceReference, return_url: str):
        """Return the payment system url."""
        today = current_local_time().strftime(PAYBC_DATE_FORMAT)
        url_params_dict = {'trnDate': today,
                           'pbcRefNumber': current_app.config.get('PAYBC_DIRECT_PAY_REF_NUMBER'),
                           'glDate': today,
                           'description': 'Direct_Sale',
                           'trnNumber': generate_transaction_number(invoice.id),
                           'trnAmount': invoice.total,
                           'paymentMethod': PaymentMethod.CC.value,
                           'redirectUri': return_url,
                           'currency': 'CAD',
                           'revenue': DirectPayService._create_revenue_string(invoice)}

        url_params = urlencode(url_params_dict)
        # unquote is used below so that unescaped url string can be hashed
        url_params_dict['hashValue'] = HashingService.encode(unquote_plus(url_params))
        encoded_query_params = urlencode(url_params_dict)  # encode it again to inlcude the hash
        paybc_url = current_app.config.get('PAYBC_DIRECT_PAY_PORTAL_URL')
        current_app.logger.debug(f'PayBC URL for {invoice.id} -> {paybc_url}?{encoded_query_params}')
        return f'{paybc_url}?{encoded_query_params}'

    @staticmethod
    def _create_revenue_string(invoice) -> str:
        payment_line_items = PaymentLineItemModel.find_by_invoice_ids([invoice.id])
        index: int = 0
        revenue_item = []
        for payment_line_item in payment_line_items:
            if payment_line_item.total == 0:
                continue

            distribution_code: DistributionCodeModel = DistributionCodeModel.find_by_id(
                payment_line_item.fee_distribution_id)

            index = index + 1
            revenue_string = DirectPayService._get_gl_coding(distribution_code, payment_line_item.total)

            revenue_item.append(f'{index}:{revenue_string}')
            if payment_line_item.service_fees is not None and payment_line_item.service_fees > 0:
                index = index + 1
                service_fee: DistributionCodeModel = DistributionCodeModel.find_by_id(
                    distribution_code.service_fee_distribution_code_id)
                revenue_service_fee_string = DirectPayService._get_gl_coding(service_fee,
                                                                             payment_line_item.service_fees)
                revenue_item.append(f'{index}:{revenue_service_fee_string}')

        return PAYBC_REVENUE_SEPARATOR.join(revenue_item)

    @staticmethod
    def _get_gl_coding(distribution_code: DistributionCodeModel, total, exclude_total=False):
        base = f'{distribution_code.client}.{distribution_code.responsibility_centre}.' \
               f'{distribution_code.service_line}.{distribution_code.stob}.{distribution_code.project_code}' \
               f'.000000.0000'
        if not exclude_total:
            base += f':{format(total, DECIMAL_PRECISION)}'
        return base

    def get_payment_system_code(self):
        """Return DIRECT_PAY as the system code."""
        return PaymentSystem.PAYBC.value

    def get_payment_method_code(self):
        """Return DIRECT_PAY as the system code."""
        return PaymentMethod.DIRECT_PAY.value

    def create_invoice(self, payment_account: PaymentAccount, line_items: List[PaymentLineItem], invoice: Invoice,
                       **kwargs) -> InvoiceReference:
        """Return a static invoice number for direct pay."""
        self.ensure_no_payment_blockers(payment_account)
        invoice_reference: InvoiceReference = InvoiceReference.create(invoice.id,
                                                                      generate_transaction_number(invoice.id), None)
        return invoice_reference

    def update_invoice(self, payment_account: PaymentAccount,  # pylint:disable=too-many-arguments
                       line_items: List[PaymentLineItem], invoice_id: int, paybc_inv_number: str,
                       reference_count: int = 0,
                       **kwargs):
        """Do nothing as direct payments cannot be updated as it will be completed on creation."""
        invoice = {
            'invoice_number': f'{invoice_id}'
        }
        return invoice

    def get_pay_system_reason_code(self, pay_response_url: str) -> str:  # pylint:disable=unused-argument
        """Return the Pay system reason code."""
        if pay_response_url is not None and 'trnApproved' in pay_response_url:
            parsed_args = parse_url_params(pay_response_url)
            trn_approved: str = parsed_args.get('trnApproved')
            # Check if trnApproved is 1=Success, 0=Declined
            if trn_approved != '1':
                # map the error code
                message_text = unquote_plus(parsed_args.get('messageText')).upper()
                pay_system_reason_code = PAYBC_TRANSACTION_ERROR_MESSAGE_DICT.get(message_text, 'GENERIC_ERROR')
                return pay_system_reason_code
        return None

    def process_cfs_refund(self, invoice: InvoiceModel,
                           payment_account: PaymentAccount,
                           refund_partial: List[RefundPartialLine]):   # pylint:disable=unused-argument
        """Process refund in CFS."""
        current_app.logger.debug('<process_cfs_refund creating automated refund for invoice: '
                                 f'{invoice.id}, {invoice.invoice_status_code}')
        # No APPROVED invoices allowed for refund. Invoices typically land on PAID right away.
        if invoice.invoice_status_code not in \
                (InvoiceStatus.PAID.value, InvoiceStatus.UPDATE_REVENUE_ACCOUNT.value):
            raise BusinessException(Error.INVALID_REQUEST)

        refund_url = current_app.config.get('PAYBC_DIRECT_PAY_CC_REFUND_BASE_URL') + '/paybc-service/api/refund'
        access_token: str = self._get_refund_token().json().get('access_token')
        data = self.build_automated_refund_payload(invoice, refund_partial)

        try:
            refund_response = self.post(refund_url, access_token, AuthHeaderType.BEARER,
                                        ContentType.JSON, data, auth_header_name='Bearer-Token').json()
            # Check if approved is 1=Success
            if refund_response.get('approved') != 1:
                message = 'Refund error: ' + refund_response.get('message')
                current_app.logger.error(message)
                raise BusinessException(Error.DIRECT_PAY_INVALID_RESPONSE)

        except HTTPError as e:
            current_app.logger.error(f'PayBC Refund request failed: {str(e)}')
            error_detail = None
            error = Error.DIRECT_PAY_INVALID_RESPONSE
<<<<<<< HEAD
            if e.response is not None:
                try:
                    error_response = json.loads(e.response.text)
                    error_detail = error_response.get('errors')
                except json.JSONDecodeError:
                    error_detail = 'Error decoding JSON response from PayBC.'
=======
            if e.response:
                try:
                    error_response = json.loads(e.response.text)
                    error.detail = error_response.get('errors')
                except json.JSONDecodeError:
                    error_detail = 'Error decoding JSON response from PayBC.'
            else:
                error_detail = str(e)
>>>>>>> 7c207b4f

            error.detail = error_detail
            raise BusinessException(error) from e

        current_app.logger.debug('>process_cfs_refund')

    def get_receipt(self, payment_account: PaymentAccount, pay_response_url: str, invoice_reference: InvoiceReference):
        """Get the receipt details by calling PayBC web service."""
        # If pay_response_url is present do all the pre-check, else check the status by using the invoice id
        current_app.logger.debug(f'Getting receipt details {invoice_reference.invoice_id}. {pay_response_url}')
        if pay_response_url:
            parsed_args = parse_url_params(pay_response_url)

            # validate if hashValue matches with rest of the values hashed
            hash_value = parsed_args.pop('hashValue', None)
            pay_response_url_without_hash = urlencode(parsed_args)

            # Check if trnApproved is 1=Success, 0=Declined
            trn_approved: str = parsed_args.get('trnApproved')
            if trn_approved == '1' and not HashingService.is_valid_checksum(pay_response_url_without_hash, hash_value):
                current_app.logger.warning(f'Transaction is approved, but hash is not matching : {pay_response_url}')
                return None
            # Get the transaction number from args
            paybc_transaction_number = parsed_args.get('pbcTxnNumber')

        else:
            # Get the transaction number from invoice reference
            paybc_transaction_number = invoice_reference.invoice_number

        # If transaction number cannot be found, return None
        if not paybc_transaction_number:
            return None

        # Call PAYBC web service, get access token and use it in get txn call
        access_token = self.get_token().json().get('access_token')

        paybc_transaction_url: str = current_app.config.get('PAYBC_DIRECT_PAY_BASE_URL')
        paybc_ref_number: str = current_app.config.get('PAYBC_DIRECT_PAY_REF_NUMBER')

        transaction_response = self.get(
            f'{paybc_transaction_url}/paybc/payment/{paybc_ref_number}/{paybc_transaction_number}',
            access_token, AuthHeaderType.BEARER, ContentType.JSON, return_none_if_404=True)

        if transaction_response:
            response_json = transaction_response.json()
            if response_json.get('paymentstatus') in STATUS_PAID:
                return response_json.get('trnorderid'), parser.parse(
                    response_json.get('trndate')), float(response_json.get('trnamount'))
        return None

    def get_token(self):
        """Generate oauth token from payBC which will be used for all communication."""
        current_app.logger.debug('<Getting token')
        token_url = current_app.config.get('PAYBC_DIRECT_PAY_BASE_URL') + '/oauth/token'
        basic_auth_encoded = base64.b64encode(
            bytes(current_app.config.get('PAYBC_DIRECT_PAY_CLIENT_ID') + ':' + current_app.config.get(
                'PAYBC_DIRECT_PAY_CLIENT_SECRET'), 'utf-8')).decode('utf-8')
        data = 'grant_type=client_credentials'
        token_response = self.post(token_url, basic_auth_encoded, AuthHeaderType.BASIC, ContentType.FORM_URL_ENCODED,
                                   data)
        current_app.logger.debug('>Getting token')
        return token_response

    @classmethod
    def _get_refund_token(cls):
        """Generate seperate oauth token from PayBC which is used for automated refunds."""
        current_app.logger.debug('<Getting token')
        token_url = current_app.config.get('PAYBC_DIRECT_PAY_CC_REFUND_BASE_URL') + '/paybc-service/oauth/token/'
        basic_auth_encoded = base64.b64encode(
            bytes(current_app.config.get('PAYBC_DIRECT_PAY_CLIENT_ID') + ':' + current_app.config.get(
                'PAYBC_DIRECT_PAY_CLIENT_SECRET'), 'utf-8')).decode('utf-8')
        token_response = cls.get(token_url, basic_auth_encoded, AuthHeaderType.BASIC,
                                 ContentType.FORM_URL_ENCODED,
                                 auth_header_name='Basic-Token')
        current_app.logger.debug('>Getting token')
        return token_response

    @staticmethod
    def _validate_refund_amount(refund_amount, max_amount):
        if refund_amount > max_amount:
            current_app.logger.error(f'Refund amount {str(refund_amount)} '
                                     f'exceeds maximum allowed amount {str(max_amount)}.')
            raise BusinessException(Error.INVALID_REQUEST)

    @staticmethod
    def _build_refund_revenue(paybc_invoice: OrderStatus, refund_lines: List[RefundLineRequest]):
        """Build PAYBC refund revenue lines for the refund."""
        if (paybc_invoice.postedrefundamount or 0) > 0 or (paybc_invoice.refundedamount or 0) > 0:
            current_app.logger.error('Refund already detected.')
            raise BusinessException(Error.INVALID_REQUEST)

        lines = []
        for line in refund_lines:
            if line.refund_amount == 0:
                continue
            # It's possible to have two payment lines with the same distribution code unfortunately.
            # For service fees, never use the first line number.

            revenue_match = next((r for r in paybc_invoice.revenue
                                  if r.revenueaccount == line.revenue_account and
                                  (line.is_service_fee and r.linenumber != '1' or line.is_service_fee is False)
                                  ), None)
            if revenue_match is None:
                current_app.logger.error('Matching distribution code to revenue account not found.')
                raise BusinessException(Error.INVALID_REQUEST)
            DirectPayService._validate_refund_amount(line.refund_amount, revenue_match.revenueamount)
            lines.append({'lineNumber': revenue_match.linenumber, 'refundAmount': line.refund_amount})
        return lines

    @staticmethod
    def _build_refund_revenue_lines(refund_partial: List[RefundPartialLine]):
        """Provide refund lines and total for the refund."""
        total = Decimal('0')
        refund_lines = []
        for refund_line in refund_partial:
            pli = PaymentLineItemModel.find_by_id(refund_line.payment_line_item_id)
            if not pli or refund_line.refund_amount < 0:
                raise BusinessException(Error.INVALID_REQUEST)
            is_service_fee = refund_line.refund_type == RefundsPartialType.SERVICE_FEES.value
            fee_distribution = DistributionCodeModel.find_by_id(pli.fee_distribution_id)
            if is_service_fee:
                DirectPayService._validate_refund_amount(refund_line.refund_amount, pli.service_fees)
                service_fee_dist_id = fee_distribution.service_fee_distribution_code_id
                fee_distribution = DistributionCodeModel.find_by_id(service_fee_dist_id)
            else:
                DirectPayService._validate_refund_amount(refund_line.refund_amount, pli.total)
            revenue_account = DirectPayService._get_gl_coding(fee_distribution,
                                                              refund_line.refund_amount,
                                                              exclude_total=True)
            refund_lines.append(RefundLineRequest(revenue_account, refund_line.refund_amount,
                                                  is_service_fee))
            total += refund_line.refund_amount
        return refund_lines, total

    @classmethod
    def query_order_status(cls, invoice: InvoiceModel,
                           inv_status: InvoiceReferenceStatus = InvoiceReferenceStatus.COMPLETED.value) -> OrderStatus:
        """Request invoice order status from PAYBC."""
        access_token: str = DirectPayService().get_token().json().get('access_token')
        paybc_ref_number: str = current_app.config.get('PAYBC_DIRECT_PAY_REF_NUMBER')
        paybc_svc_base_url = current_app.config.get('PAYBC_DIRECT_PAY_BASE_URL')
        inv_reference = list(
            filter(lambda reference: (reference.status_code == inv_status),
                   invoice.references))[0]
        payment_url: str = \
            f'{paybc_svc_base_url}/paybc/payment/{paybc_ref_number}/{inv_reference.invoice_number}'
        payment_response = cls.get(payment_url, access_token, AuthHeaderType.BEARER, ContentType.JSON).json()
        return Converter().structure(payment_response, OrderStatus)

    @classmethod
    def build_automated_refund_payload(cls, invoice: InvoiceModel, refund_partial: List[RefundPartialLine]):
        """Build payload to create a refund in PAYBC."""
        receipt = ReceiptModel.find_by_invoice_id_and_receipt_number(invoice_id=invoice.id)
        invoice_reference = InvoiceReferenceModel.find_by_invoice_id_and_status(
            invoice.id, InvoiceReferenceStatus.COMPLETED.value)
        refund_payload = {
            'orderNumber': int(receipt.receipt_number),
            'pbcRefNumber': current_app.config.get('PAYBC_DIRECT_PAY_REF_NUMBER'),
            'txnAmount': invoice.total,
            'txnNumber': invoice_reference.invoice_number
        }
        if not refund_partial:
            return refund_payload

        refund_lines, total_refund = DirectPayService._build_refund_revenue_lines(refund_partial)
        paybc_invoice = DirectPayService.query_order_status(invoice)
        refund_payload.update({
            'refundRevenue': DirectPayService._build_refund_revenue(paybc_invoice, refund_lines),
            'txnAmount': total_refund
        })
        return refund_payload<|MERGE_RESOLUTION|>--- conflicted
+++ resolved
@@ -15,12 +15,14 @@
 import base64
 from decimal import Decimal
 import json
+import json
 from typing import List, Optional
 from urllib.parse import unquote_plus, urlencode
 
 from attrs import define
 from dateutil import parser
 from flask import current_app
+from requests import HTTPError
 from requests import HTTPError
 
 from pay_api.models import Invoice as InvoiceModel
@@ -218,23 +220,12 @@
             current_app.logger.error(f'PayBC Refund request failed: {str(e)}')
             error_detail = None
             error = Error.DIRECT_PAY_INVALID_RESPONSE
-<<<<<<< HEAD
             if e.response is not None:
                 try:
                     error_response = json.loads(e.response.text)
                     error_detail = error_response.get('errors')
                 except json.JSONDecodeError:
                     error_detail = 'Error decoding JSON response from PayBC.'
-=======
-            if e.response:
-                try:
-                    error_response = json.loads(e.response.text)
-                    error.detail = error_response.get('errors')
-                except json.JSONDecodeError:
-                    error_detail = 'Error decoding JSON response from PayBC.'
-            else:
-                error_detail = str(e)
->>>>>>> 7c207b4f
 
             error.detail = error_detail
             raise BusinessException(error) from e
