--- conflicted
+++ resolved
@@ -42,20 +42,15 @@
 
     if call_auth_svc:
         bearer_token = user.bearer_token
-<<<<<<< HEAD
         if account_id:
+            auth_url = current_app.config.get('AUTH_API_ENDPOINT') + f'orgs/{account_id}' \
+                                                                     f'/authorizations?expanded=true'
+            additional_headers = None
             if corp_type_code:
-                auth_url = current_app.config.get('AUTH_API_ENDPOINT') + f'accounts/{account_id}/' \
-                    f'products/{corp_type_code}/authorizations?expanded=true'
-                auth_response = RestService.get(auth_url, bearer_token, AuthHeaderType.BEARER, ContentType.JSON).json()
-                roles: list = auth_response.get('roles', [])
-            else:  # For activities not specific to a product
-                auth_url = current_app.config.get('AUTH_API_ENDPOINT') + f'orgs/{account_id}' \
-                                                                         f'/authorizations?expanded=true'
-
-                auth_response = RestService.get(auth_url, bearer_token, AuthHeaderType.BEARER, ContentType.JSON).json()
-                roles: list = auth_response.get('roles')
-
+                additional_headers = {'product-type': corp_type_code}
+            auth_response = RestService.get(auth_url, bearer_token, AuthHeaderType.BEARER, ContentType.JSON,
+                                            additional_headers=additional_headers).json()
+            roles: list = auth_response.get('roles', [])
         elif business_identifier:
             auth_url = current_app.config.get(
                 'AUTH_API_ENDPOINT') + f'entities/{business_identifier}/authorizations?expanded=true'
@@ -68,52 +63,15 @@
             is_authorized = list(set(kwargs.get('one_of_roles')) & set(roles)) != []
         if kwargs.get('contains_role', None):
             is_authorized = kwargs.get('contains_role') in roles
-
         # Check if premium flag is required
         if kwargs.get('is_premium', False) and auth_response['account']['accountType'] != AccountType.PREMIUM.value:
             is_authorized = False
-
         # For staff users, if the account is coming as empty add stub data
         # (businesses which are not affiliated won't have account)
         if Role.STAFF.value in user.roles and not auth_response.get('account', None):
             auth_response['account'] = {
                 'id': f'PASSCODE_ACCOUNT_{business_identifier}'
             }
-=======
-        if business_identifier:
-            auth_url = current_app.config.get(
-                'AUTH_API_ENDPOINT') + f'entities/{business_identifier}/authorizations?expanded=true'
-            auth_response = RestService.get(auth_url, bearer_token, AuthHeaderType.BEARER, ContentType.JSON).json()
-
-            roles: list = auth_response.get('roles', [])
-            if kwargs.get('one_of_roles', None):
-                is_authorized = list(set(kwargs.get('one_of_roles')) & set(roles)) != []
-            if kwargs.get('contains_role', None):
-                is_authorized = kwargs.get('contains_role') in roles
-
-            # For staff users, if the account is coming as empty add stub data
-            # (businesses which are not affiliated won't have account)
-            if Role.STAFF.value in user.roles and not auth_response.get('account', None):
-                auth_response['account'] = {
-                    'id': f'PASSCODE_ACCOUNT_{business_identifier}'
-                }
-        elif account_id:
-            auth_url = current_app.config.get('AUTH_API_ENDPOINT') + f'orgs/{account_id}' \
-                                                                     f'/authorizations?expanded=true'
-            additional_headers = None
-            if corp_type_code:
-                additional_headers = {'product-type': corp_type_code}
-            auth_response = RestService.get(auth_url, bearer_token, AuthHeaderType.BEARER, ContentType.JSON,
-                                            additional_headers=additional_headers).json()
-            roles: list = auth_response.get('roles', [])
-            if roles:
-                is_authorized = True
-            UserContext.permission = auth_response.get('roles')
-            # Check if premium flag is required
-            if kwargs.get('is_premium', False) and \
-                    auth_response.get('account', {}).get('accountType') != AccountType.PREMIUM.value:
-                is_authorized = False
->>>>>>> ec35e978
 
         if Role.SYSTEM.value in user.roles and bool(Role.EDITOR.value in user.roles):
             is_authorized = True
