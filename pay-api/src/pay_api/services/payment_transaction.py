# Copyright © 2024 Province of British Columbia
#
# Licensed under the Apache License, Version 2.0 (the 'License');
# you may not use this file except in compliance with the License.
# You may obtain a copy of the License at
#
#     http://www.apache.org/licenses/LICENSE-2.0
#
# Unless required by applicable law or agreed to in writing, software
# distributed under the License is distributed on an 'AS IS' BASIS,
# WITHOUT WARRANTIES OR CONDITIONS OF ANY KIND, either express or implied.
# See the License for the specific language governing permissions and
# limitations under the License.
"""Service to manage Fee Calculation."""

from __future__ import annotations

import uuid  # noqa: TC003
from dataclasses import asdict
from datetime import UTC, datetime

import humps
from flask import current_app
from sbc_common_components.utils.dataclasses import PaymentToken
from sbc_common_components.utils.enums import QueueMessageTypes

from pay_api.exceptions import BusinessException, ServiceUnavailableException
from pay_api.factory.payment_system_factory import PaymentSystemFactory
from pay_api.models import PaymentTransaction as PaymentTransactionModel
from pay_api.models import PaymentTransactionSchema
from pay_api.models import Receipt as ReceiptModel
from pay_api.services import gcp_queue_publisher
from pay_api.services.base_payment_system import PaymentSystemService  # noqa: TC001
from pay_api.services.gcp_queue_publisher import QueueMessage
from pay_api.services.invoice import Invoice
from pay_api.services.invoice_reference import InvoiceReference
from pay_api.services.payment_account import PaymentAccount
from pay_api.services.receipt import Receipt
from pay_api.utils.enums import (
    InvoiceReferenceStatus,
    InvoiceStatus,
    PaymentMethod,
    PaymentStatus,
    QueueSources,
    TransactionStatus,
)
from pay_api.utils.errors import Error
from pay_api.utils.util import get_topic_for_corp_type, is_valid_redirect_url

from .payment import Payment


class PaymentTransaction:
    """Service to manage Payment transaction operations."""

    @staticmethod
    def asdict(dao):
        """Return the invoice as a python dict."""
        txn_schema = PaymentTransactionSchema()
        d = txn_schema.dump(dao)
        return d

    @staticmethod
<<<<<<< HEAD
    def create_transaction_for_payment(payment_id: int, request_json: Dict) -> PaymentTransaction:
=======
    def populate(value):
        """Populate the service."""
        if not value:
            return None
        return PaymentTransaction.__wrap_dao(value)

    def save(self):
        """Save the fee schedule information."""
        return self._dao.save()

    def flush(self):
        """Save the information to the DB."""
        return self._dao.flush()

    @staticmethod
    def create_transaction_for_payment(payment_id: int, request_json: dict) -> PaymentTransaction:
>>>>>>> 1d0b71c2
        """Create transaction record for payment."""
        payment = Payment.find_by_id(payment_id)
        if not payment.id or payment.payment_status_code != PaymentStatus.CREATED.value:
            raise BusinessException(Error.INVALID_PAYMENT_ID)

        # Check if return url is valid
        PaymentTransaction._validate_redirect_url_and_throw_error(
            payment.payment_method_code, request_json.get("clientSystemUrl")
        )

        transaction = PaymentTransaction._create_transaction(payment, request_json)
        return transaction

    @staticmethod
    def create_transaction_for_invoice(invoice_id: int, request_json: dict) -> PaymentTransaction:
        """Create transaction record for invoice, by creating a payment record if doesn't exist."""
        # Lookup invoice record
        invoice = Invoice.find_by_id(invoice_id, skip_auth_check=True)
        if not invoice.id:
            raise BusinessException(Error.INVALID_INVOICE_ID)
        current_app.logger.info(
            f"Creating a transaction record for invoice {invoice_id}, "
            f"{invoice.payment_method_code}, {invoice.invoice_status_code}"
        )
        if invoice.payment_method_code == PaymentMethod.PAD.value:  # No transaction needed for PAD invoices.
            raise BusinessException(Error.INVALID_TRANSACTION)

        pay_system_service = PaymentSystemFactory.create_from_payment_method(payment_method=invoice.payment_method_code)
        current_app.logger.debug(f"Created Pay System instance : {pay_system_service}")
        # Check if return url is valid
        PaymentTransaction._validate_redirect_url_and_throw_error(
            invoice.payment_method_code, request_json.get("clientSystemUrl")
        )

        # Check if there is a payment created. If not, create a payment record with status CREATED
        payment = Payment.find_payment_for_invoice(invoice_id)
        if not payment:
            # Transaction is against payment, so create a payment if not present.
            invoice_reference = InvoiceReference.find_active_reference_by_invoice_id(invoice.id)

            # Create a payment record
            payment = Payment.create(
                payment_method=pay_system_service.get_payment_method_code(),
                payment_system=pay_system_service.get_payment_system_code(),
                payment_status=pay_system_service.get_default_payment_status(),
                invoice_number=invoice_reference.invoice_number,
                invoice_amount=invoice.total,
                payment_account_id=invoice.payment_account_id,
            )

        transaction = PaymentTransaction._create_transaction(payment, request_json, invoice=invoice)
        current_app.logger.debug(">create transaction")

        return transaction

    @staticmethod
    def _create_transaction(payment: Payment, request_json: dict, invoice: Invoice = None):
        # Cannot start transaction on completed payment
        current_app.logger.info(
            f"Creating transactional record {payment.invoice_number}, " f"{payment.payment_status_code}"
        )
        if payment.payment_status_code in (
            PaymentStatus.COMPLETED.value,
            PaymentStatus.DELETED.value,
        ):
            raise BusinessException(Error.COMPLETED_PAYMENT)

        pay_system_service: PaymentSystemService = PaymentSystemFactory.create_from_payment_method(
            payment_method=(invoice.payment_method_code if invoice else payment.payment_method_code)
        )

        # If there are active transactions (status=CREATED), then invalidate all of them and create a new one.
        existing_transaction = PaymentTransactionModel.find_active_by_payment_id(payment.id)
        if existing_transaction and existing_transaction.status_code != TransactionStatus.CANCELLED.value:
            current_app.logger.info("Found existing transaction. Setting as CANCELLED.")
            existing_transaction.status_code = TransactionStatus.CANCELLED.value
            existing_transaction.transaction_end_time = datetime.now(tz=UTC)
            existing_transaction.save()
        transaction = PaymentTransactionModel()
        transaction.payment_id = payment.id
        transaction.client_system_url = request_json.get("clientSystemUrl")
        transaction.status_code = TransactionStatus.CREATED.value
        transaction.flush()
        if invoice:
            transaction.pay_system_url = PaymentTransaction._build_pay_system_url_for_invoice(
                invoice,
                pay_system_service,
                transaction.id,
                request_json.get("payReturnUrl"),
            )
        else:
            transaction.pay_system_url = PaymentTransaction._build_pay_system_url_for_payment(
                payment,
                pay_system_service,
                transaction.id,
                request_json.get("payReturnUrl"),
            )
        transaction = transaction.save()
        return transaction

    @staticmethod
    def _validate_redirect_url_and_throw_error(payment_method: str, return_url: str):
        """Check and Throw if the return_url is not a valid url."""
        is_validity_check_needed = payment_method in (
            PaymentMethod.CC.value,
            PaymentMethod.DIRECT_PAY.value,
        )
        if is_validity_check_needed and not is_valid_redirect_url(return_url):
            raise BusinessException(Error.INVALID_REDIRECT_URI)

    @staticmethod
    def _build_pay_system_url_for_invoice(
        invoice: Invoice,
        pay_system_service: PaymentSystemService,
        transaction_id: uuid,
        pay_return_url: str,
    ):
        """Build pay system url which will be used to redirect to the payment system."""
        current_app.logger.debug("<build_pay_system_url")
        invoice_reference = InvoiceReference.find_active_reference_by_invoice_id(invoice.id)
        return_url = f"{pay_return_url}/{invoice.id}/transaction/{transaction_id}"

        current_app.logger.debug(">build_pay_system_url")
        return pay_system_service.get_payment_system_url_for_invoice(invoice, invoice_reference, return_url)

    @staticmethod
    def _build_pay_system_url_for_payment(
        payment: Payment,
        pay_system_service: PaymentSystemService,
        transaction_id: uuid,
        pay_return_url: str,
    ):
        """Build pay system url which will be used to redirect to the payment system."""
        current_app.logger.debug("<build_pay_system_url")
        invoice_reference = InvoiceReference.find_any_active_reference_by_invoice_number(payment.invoice_number)
        return_url = f"{pay_return_url}/{payment.id}/transaction/{transaction_id}"

        current_app.logger.debug(">build_pay_system_url")
        return pay_system_service.get_payment_system_url_for_payment(payment, invoice_reference, return_url)

    @staticmethod
    def find_by_id(transaction_id: uuid):
        """Find transaction by id."""
        current_app.logger.debug(f">find_by_id {transaction_id}")
        transaction_dao = PaymentTransactionModel.find_by_id(transaction_id)
        if not transaction_dao:
            raise BusinessException(Error.INVALID_TRANSACTION_ID)

        current_app.logger.debug(">find_by_id")
        return transaction_dao

    @staticmethod
    def find_by_invoice_id_and_status(invoice_id: int, status_code: str):
        """Find active transaction by invoice id."""
        current_app.logger.debug(">find_by_invoice_id_and_status")
        active_transaction = PaymentTransactionModel.find_by_invoice_id_and_status(invoice_id, status_code)
        return active_transaction

    @staticmethod
    def update_transaction(transaction_id: uuid, pay_response_url: str):  # pylint: disable=too-many-locals
        """Update transaction record.

        Does the following:
        1. Find the payment record with the id
        2. Find the invoice record using the payment identifier
        3. Call the pay system service and get the receipt details
        4. Save the receipt record
        5. Change the status of Invoice
        6. Change the status of Payment
        7. Update the transaction record
        """
        # Assumption this will be called only for credit card, bcol and internal payments.
        # Doesn't support PAD or ONLINE BANKING.
        if not (transaction_dao := PaymentTransactionModel.find_by_id(transaction_id)):
            raise BusinessException(Error.INVALID_TRANSACTION_ID)
        if transaction_dao.status_code == TransactionStatus.COMPLETED.value:
            raise BusinessException(Error.INVALID_TRANSACTION)
        current_app.logger.info(f"Updating transaction record for {transaction_id}, {transaction_dao.status_code}")
        payment = Payment.find_by_id(transaction_dao.payment_id)
        payment_account = PaymentAccount.find_by_id(payment.payment_account_id)
        current_app.logger.info(
            f"Updating transaction for {payment.invoice_number} ({payment.payment_status_code}), "
            f"Account {payment_account.auth_account_id}"
        )

        # For transactions other than Credit Card, there could be more than one invoice per payment.
        invoices = Invoice.find_invoices_for_payment(transaction_dao.payment_id)

        if payment.payment_status_code == PaymentStatus.COMPLETED.value:
            current_app.logger.info("Stale payment found.")
            # if the transaction status is EVENT_FAILED then publish to queue and return, else raise error
            if transaction_dao.status_code == TransactionStatus.EVENT_FAILED.value:
                transaction_dao.status_code = TransactionStatus.COMPLETED.value

                # Publish status to Queue
                for invoice in invoices:
                    current_app.logger.info(f"Publishing stale payment for Invoice {invoice.id}.")
                    PaymentTransaction.publish_status(transaction_dao, invoice)

                return transaction_dao.save()

            raise BusinessException(Error.COMPLETED_PAYMENT)

        pay_system_service = PaymentSystemFactory.create_from_payment_method(payment_method=payment.payment_method_code)
        current_app.logger.info(f"Pay system instance created {pay_system_service}")
        invoice_reference = InvoiceReference.find_any_active_reference_by_invoice_number(payment.invoice_number)
        txn_reason_code = None
        try:
            # This doesn't handle multiple receipts, a user could under directPay (CC - NSF flow)
            # EG. Just pay $1, which means it wont cover the entire balance.
            receipt_details = pay_system_service.get_receipt(payment_account, pay_response_url, invoice_reference)
            transaction_dao.pay_system_reason_code = None
        except ServiceUnavailableException as exc:
            txn_reason_code = exc.status
            transaction_dao.pay_system_reason_code = txn_reason_code
            receipt_details = None
        except Exception as exc:  # noqa pylint: disable=unused-variable, broad-except
            receipt_details = None
            current_app.logger.error(f"Exception while grabbing receipt: {str(exc)}", exc_info=True)

        current_app.logger.info(f"Receipt details for {payment.invoice_number} : {receipt_details}")
        if receipt_details:
            PaymentTransaction._update_receipt_details(invoices, payment, receipt_details, transaction_dao)
        else:
            transaction_dao.status_code = TransactionStatus.FAILED.value

        # check if the pay_response_url contains any failure status
        if not txn_reason_code:
            pay_system_reason_code = pay_system_service.get_pay_system_reason_code(pay_response_url)
            transaction_dao.pay_system_reason_code = pay_system_reason_code

        # Save response URL
        transaction_dao.transaction_end_time = datetime.now(tz=UTC)
        transaction_dao.pay_response_url = pay_response_url
        transaction_dao = transaction_dao.save()

        # Publish message to unlock account if account is locked.
        if payment.payment_status_code == PaymentStatus.COMPLETED.value:
            active_failed_payments = Payment.get_failed_payments(auth_account_id=payment_account.auth_account_id)
            current_app.logger.info("active_failed_payments %s", active_failed_payments)
            # Note this will take some thought if we have multiple payment methods running at once in the future.
            if not active_failed_payments or payment_account.has_overdue_invoices:
                PaymentAccount.unlock_frozen_accounts(
                    payment_id=payment.id,
                    payment_account_id=payment.payment_account_id,
                    invoice_number=payment.invoice_number,
                )

        current_app.logger.debug(">update_transaction")
        return transaction_dao

    @staticmethod
    def _update_receipt_details(invoices, payment, receipt_details, transaction_dao):
        """Update receipt details to invoice."""
        payment.paid_amount = receipt_details[2]
        payment.payment_date = datetime.now(tz=UTC)
        transaction_dao.status_code = TransactionStatus.COMPLETED.value

        if float(payment.paid_amount) < float(payment.invoice_amount):
            current_app.logger.critical(
                "ALERT : Paid Amount is less than owed amount.  Paid : %s, Owed- %s",
                payment.paid_amount,
                payment.invoice_amount,
            )
        else:
            payment.receipt_number = receipt_details[0]
            payment.payment_status_code = PaymentStatus.COMPLETED.value

            for invoice in invoices:
                # Save receipt details for each invoice
                PaymentTransaction.__save_receipt(invoice, receipt_details)
                invoice.paid = invoice.total  # set the paid amount as total
                invoice.invoice_status_code = InvoiceStatus.PAID.value
                invoice.payment_date = datetime.now(tz=UTC)
                invoice_reference = InvoiceReference.find_active_reference_by_invoice_id(invoice.id)
                invoice_reference.status_code = InvoiceReferenceStatus.COMPLETED.value
                # If it's not PAD/EFT, publish message. Refactor and move to pay system service later.
                if invoice.payment_method_code not in [
                    PaymentMethod.PAD.value,
                    PaymentMethod.EFT.value,
                ]:
                    current_app.logger.info(f"Release record for invoice : {invoice.id} ")
                    PaymentTransaction.publish_status(transaction_dao, invoice)

    @staticmethod
    def __save_receipt(invoice, receipt_details):
        receipt = Receipt.find_by_invoice_id_and_receipt_number(invoice.id, receipt_details[0])
        if not receipt:
            receipt = ReceiptModel()
            receipt.receipt_number = receipt_details[0]
            receipt.receipt_date = receipt_details[1]
            receipt.receipt_amount = receipt_details[2]
            receipt.invoice_id = invoice.id
        else:
            receipt.receipt_date = receipt_details[1]
            receipt.receipt_amount = receipt_details[2]

        receipt.flush()
        return receipt

    @staticmethod
    def find_by_invoice_id(invoice_id: int):
        """Find all transactions by invoice id."""
        transactions_dao = PaymentTransactionModel.find_by_invoice_id(invoice_id)
<<<<<<< HEAD
        data = {"items": []}
=======
        data: dict = {"items": []}
>>>>>>> 1d0b71c2
        if transactions_dao:
            for transaction_dao in transactions_dao:
                data["items"].append(PaymentTransaction.asdict(transaction_dao))

        current_app.logger.debug(">find_by_payment_id")
        return data

    @staticmethod
    def publish_status(transaction_dao: PaymentTransactionModel, invoice: Invoice):
        """Publish payment/transaction status to the Queue."""
        current_app.logger.debug("<publish_status")
        if transaction_dao.status_code == TransactionStatus.COMPLETED.value:
            if invoice.invoice_status_code == InvoiceStatus.PAID.value:
                status_code = TransactionStatus.COMPLETED.value
            else:
                current_app.logger.info(f"Status {invoice.invoice_status_code} received for invoice {invoice.id}")
                return
        else:
            status_code = "TRANSACTION_FAILED"

        try:
            gcp_queue_publisher.publish_to_queue(
                QueueMessage(
                    source=QueueSources.PAY_API.value,
                    message_type=QueueMessageTypes.PAYMENT.value,
                    payload=PaymentTransaction.create_event_payload(invoice, status_code),
                    topic=get_topic_for_corp_type(invoice.corp_type_code),
                    corp_type=invoice.corp_type_code,
                )
            )

        except Exception as e:  # NOQA pylint: disable=broad-except
            current_app.logger.error(e)
            current_app.logger.warning(
                f"Notification to Queue failed, marking the transaction : {transaction_dao.id} as EVENT_FAILED",
                e,
            )
            transaction_dao.status_code = TransactionStatus.EVENT_FAILED.value
        current_app.logger.debug(">publish_status")

    @staticmethod
    def create_event_payload(invoice, status_code):
        """Create event payload for payment events."""
        return humps.camelize(asdict(PaymentToken(invoice.id, status_code, invoice.filing_id, invoice.corp_type_code)))<|MERGE_RESOLUTION|>--- conflicted
+++ resolved
@@ -61,26 +61,7 @@
         return d
 
     @staticmethod
-<<<<<<< HEAD
-    def create_transaction_for_payment(payment_id: int, request_json: Dict) -> PaymentTransaction:
-=======
-    def populate(value):
-        """Populate the service."""
-        if not value:
-            return None
-        return PaymentTransaction.__wrap_dao(value)
-
-    def save(self):
-        """Save the fee schedule information."""
-        return self._dao.save()
-
-    def flush(self):
-        """Save the information to the DB."""
-        return self._dao.flush()
-
-    @staticmethod
     def create_transaction_for_payment(payment_id: int, request_json: dict) -> PaymentTransaction:
->>>>>>> 1d0b71c2
         """Create transaction record for payment."""
         payment = Payment.find_by_id(payment_id)
         if not payment.id or payment.payment_status_code != PaymentStatus.CREATED.value:
@@ -385,11 +366,7 @@
     def find_by_invoice_id(invoice_id: int):
         """Find all transactions by invoice id."""
         transactions_dao = PaymentTransactionModel.find_by_invoice_id(invoice_id)
-<<<<<<< HEAD
         data = {"items": []}
-=======
-        data: dict = {"items": []}
->>>>>>> 1d0b71c2
         if transactions_dao:
             for transaction_dao in transactions_dao:
                 data["items"].append(PaymentTransaction.asdict(transaction_dao))
