--- conflicted
+++ resolved
@@ -345,11 +345,7 @@
         6. Change the status of Payment
         7. Update the transaction record
         """
-<<<<<<< HEAD
-        # Assumption is this def will be called only for credit card, bcol and internal payments.
-=======
         # Assumption this will be called only for credit card, bcol and internal payments.
->>>>>>> 7b02009e
         # Doesn't support PAD or ONLINE BANKING.
         transaction_dao: PaymentTransactionModel = PaymentTransactionModel.find_by_id(
             transaction_id
