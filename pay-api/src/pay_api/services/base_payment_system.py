# Copyright © 2024 Province of British Columbia
#
# Licensed under the Apache License, Version 2.0 (the 'License');
# you may not use this file except in compliance with the License.
# You may obtain a copy of the License at
#
#     http://www.apache.org/licenses/LICENSE-2.0
#
# Unless required by applicable law or agreed to in writing, software
# distributed under the License is distributed on an 'AS IS' BASIS,
# WITHOUT WARRANTIES OR CONDITIONS OF ANY KIND, either express or implied.
# See the License for the specific language governing permissions and
# limitations under the License.
"""Abstract class for payment system implementation."""

import copy
import functools
import traceback
from abc import ABC, abstractmethod
from datetime import UTC, datetime
from typing import Any

from flask import current_app
from sbc_common_components.utils.enums import QueueMessageTypes

from pay_api.exceptions import BusinessException
from pay_api.models import CfsAccount as CfsAccountModel
from pay_api.models import Credit as CreditModel
from pay_api.models import Invoice as InvoiceModel
from pay_api.models import InvoiceReference as InvoiceReferenceModel
from pay_api.models import PaymentAccount as PaymentAccountModel
from pay_api.models import PaymentLineItem as PaymentLineItemModel
from pay_api.models import PaymentTransaction as PaymentTransactionModel
from pay_api.models import Receipt as ReceiptModel
from pay_api.models.refunds_partial import RefundPartialLine
from pay_api.services import gcp_queue_publisher
from pay_api.services.auth import get_account_admin_users
from pay_api.services.cfs_service import CFSService
from pay_api.services.email_service import _render_credit_add_notification_template, send_email
from pay_api.services.flags import flags
from pay_api.services.invoice import Invoice
from pay_api.services.invoice_reference import InvoiceReference
from pay_api.services.payment import Payment
from pay_api.services.payment_account import PaymentAccount
from pay_api.utils.enums import (
    CorpType,
    InvoiceReferenceStatus,
    InvoiceStatus,
    PaymentMethod,
    PaymentStatus,
    QueueSources,
    RefundsPartialType,
    TransactionStatus,
)
from pay_api.utils.errors import Error
from pay_api.utils.util import get_local_formatted_date_time, get_topic_for_corp_type


class PaymentSystemService(ABC):  # pylint: disable=too-many-instance-attributes, too-many-public-methods
    """Abstract base class for payment system.

    This class will list the operations implemented for any payment system.
    Any payment system service SHOULD implement this class and implement the abstract methods.
    """

    def __init__(self):  # pylint:disable=useless-super-delegation
        """Initialize."""
        super().__init__()  # pylint:disable=super-with-arguments

    def create_account(
        self,
        identifier: str,  # noqa: ARG002
        contact_info: dict[str, Any],  # noqa: ARG002
        payment_info: dict[str, Any],  # noqa: ARG002
        **kwargs,  # noqa: ARG002
    ) -> CfsAccountModel:
        # pylint: disable=unused-argument
        """Create account in payment system."""
        return None

    def update_account(
        self,
        name: str,  # noqa: ARG002
        cfs_account: CfsAccountModel,  # pylint: disable=unused-argument  # noqa: ARG002
        payment_info: dict[str, Any],  # noqa: ARG002
    ) -> CfsAccountModel:  # pylint: disable=unused-argument
        """Update account in payment system."""
        return None

    @abstractmethod
    def create_invoice(
        self,
        payment_account: PaymentAccount,
<<<<<<< HEAD
        line_items: List[PaymentLineItemModel],
=======
        line_items: list[PaymentLineItem],
>>>>>>> 1d0b71c2
        invoice: Invoice,
        **kwargs,
    ) -> InvoiceReferenceModel:
        """Create invoice in payment system."""

    def update_invoice(  # pylint:disable=too-many-arguments,unused-argument
        self,
<<<<<<< HEAD
        payment_account: PaymentAccount,  # pylint: disable=unused-argument
        line_items: List[PaymentLineItemModel],
        invoice_id: int,  # pylint: disable=unused-argument
        paybc_inv_number: str,
        reference_count: int = 0,  # pylint: disable=unused-argument
        **kwargs,
=======
        payment_account: PaymentAccount,  # pylint: disable=unused-argument  # noqa: ARG002
        line_items: list[PaymentLineItem],  # noqa: ARG002
        invoice_id: int,  # pylint: disable=unused-argument  # noqa: ARG002
        paybc_inv_number: str,  # noqa: ARG002
        reference_count: int = 0,  # pylint: disable=unused-argument  # noqa: ARG002
        **kwargs,  # noqa: ARG002
>>>>>>> 1d0b71c2
    ):
        """Update invoice in payment system."""
        return None

    def cancel_invoice(
        self,
        payment_account: PaymentAccount,  # pylint:disable=unused-argument  # noqa: ARG002
        inv_number: str,  # noqa: ARG002
    ):  # pylint: disable=unused-argument
        """Cancel invoice in payment system."""
        return None

    def get_receipt(
        self,
<<<<<<< HEAD
        payment_account: PaymentAccount,  # pylint:disable=unused-argument
        pay_response_url: str,
        invoice_reference: InvoiceReferenceModel,
=======
        payment_account: PaymentAccount,  # pylint:disable=unused-argument  # noqa: ARG002
        pay_response_url: str,  # noqa: ARG002
        invoice_reference: InvoiceReference,  # noqa: ARG002
>>>>>>> 1d0b71c2
    ):  # pylint: disable=unused-argument
        """Get receipt from payment system."""
        return None

    def get_payment_system_url_for_invoice(
        self,
<<<<<<< HEAD
        invoice: Invoice,  # pylint:disable=unused-argument
        inv_ref: InvoiceReferenceModel,  # pylint: disable=unused-argument
        return_url: str,
=======
        invoice: Invoice,  # pylint:disable=unused-argument  # noqa: ARG002
        inv_ref: InvoiceReference,  # pylint: disable=unused-argument  # noqa: ARG002
        return_url: str,  # noqa: ARG002
>>>>>>> 1d0b71c2
    ) -> str:  # pylint: disable=unused-argument
        """Return the payment system portal URL for payment."""
        return None

    def get_payment_system_url_for_payment(
        self,
<<<<<<< HEAD
        payment: Payment,  # pylint:disable=unused-argument
        inv_ref: InvoiceReferenceModel,  # pylint: disable=unused-argument
        return_url: str,
=======
        payment: Payment,  # pylint:disable=unused-argument  # noqa: ARG002
        inv_ref: InvoiceReference,  # pylint: disable=unused-argument  # noqa: ARG002
        return_url: str,  # noqa: ARG002
>>>>>>> 1d0b71c2
    ) -> str:  # pylint: disable=unused-argument
        """Return the payment system portal URL for payment."""
        return None

    def process_cfs_refund(
        self,
        invoice: InvoiceModel,  # pylint:disable=unused-argument  # noqa: ARG002
        payment_account: PaymentAccount,  # pylint:disable=unused-argument  # noqa: ARG002
        refund_partial: list[RefundPartialLine],  # noqa: ARG002
    ):  # pylint:disable=unused-argument
        """Process Refund if any."""
        return None

    def get_pay_system_reason_code(self, pay_response_url: str) -> str:  # pylint:disable=unused-argument  # noqa: ARG002
        """Return the Pay system reason code."""
        return None

    @abstractmethod
    def get_payment_system_code(self):
        """Return the payment system code. E.g, PAYBC, BCOL etc."""

    @abstractmethod
    def get_payment_method_code(self):
        """Return the payment method code. E.g, CC, DRAWDOWN etc."""

    def get_default_invoice_status(self) -> str:
        """Return the default status for invoice when created."""
        return InvoiceStatus.CREATED.value

    def get_default_payment_status(self) -> str:
        """Return the default status for payment when created."""
        return PaymentStatus.CREATED.value

    def complete_post_invoice(
        self,
<<<<<<< HEAD
        invoice: Invoice,  # pylint: disable=unused-argument
        invoice_reference: InvoiceReferenceModel,
=======
        invoice: Invoice,  # pylint: disable=unused-argument  # noqa: ARG002
        invoice_reference: InvoiceReference,  # noqa: ARG002
>>>>>>> 1d0b71c2
    ) -> None:  # pylint: disable=unused-argument
        """Complete any post invoice activities if needed."""
        return None

    def apply_credit(self, invoice: Invoice) -> None:  # pylint:disable=unused-argument  # noqa: ARG002
        """Apply credit on invoice."""
        return None

    def ensure_no_payment_blockers(self, payment_account: PaymentAccount) -> None:  # pylint: disable=unused-argument
        """Ensure no payment blockers are present."""
        if payment_account.has_nsf_invoices:
            # Note NSF (Account Unlocking) is paid using DIRECT_PAY - CC flow, not PAD.
            current_app.logger.warning(f"Account {payment_account.id} is frozen, rejecting invoice creation")
            raise BusinessException(Error.PAD_CURRENTLY_NSF)
        if payment_account.has_overdue_invoices:
            raise BusinessException(Error.EFT_INVOICES_OVERDUE)

    @staticmethod
    def release_payment_or_reversal(invoice: Invoice, transaction_status=TransactionStatus.COMPLETED.value):
        """Release record."""
        from .payment_transaction import PaymentTransaction  # pylint:disable=import-outside-toplevel,cyclic-import

        if invoice.corp_type_code in [
            CorpType.CSO.value,
            CorpType.RPT.value,
            CorpType.VS.value,
        ]:
            return

        if transaction_status in [
            TransactionStatus.REVERSED.value,
            TransactionStatus.PARTIALLY_REVERSED.value,
        ] and not flags.is_on("queue-message-for-reversals", default=False):
            return

        payload = PaymentTransaction.create_event_payload(invoice, transaction_status)
        try:
            current_app.logger.info(f"Releasing record for invoice {invoice.id} with status {transaction_status}")
            gcp_queue_publisher.publish_to_queue(
                gcp_queue_publisher.QueueMessage(
                    source=QueueSources.PAY_API.value,
                    message_type=QueueMessageTypes.PAYMENT.value,
                    payload=payload,
                    topic=get_topic_for_corp_type(invoice.corp_type_code),
                    corp_type=invoice.corp_type_code,
                )
            )
        except Exception as e:  # NOQA pylint: disable=broad-except
            current_app.logger.error(f"error: {str(e)}", exc_info=True)
            current_app.logger.error("Notification to Queue failed for the Payment Event %s", payload)

    @staticmethod
    def validate_refund_amount(refund_amount, max_amount):
        """Validate refund amount."""
        if refund_amount > max_amount:
            current_app.logger.error(
                f"Refund amount {str(refund_amount)} " f"exceeds maximum allowed amount {str(max_amount)}."
            )
            raise BusinessException(Error.INVALID_REQUEST)

    @staticmethod
    def get_total_partial_refund_amount(refund_revenue: list[RefundPartialLine]):
        """Sum refund revenue refund amounts."""
        return sum(revenue.refund_amount for revenue in refund_revenue)

    @staticmethod
    def _refund_and_create_credit_memo(
        invoice: InvoiceModel, refund_partial: list[RefundPartialLine] = None, send_credit_notification: bool = True
    ):
        # Create credit memo in CFS if the invoice status is PAID.
        # Don't do anything is the status is APPROVED.
        is_partial = bool(refund_partial)

        current_app.logger.info(f"Creating credit memo for invoice : {invoice.id}, {invoice.invoice_status_code}")

        if is_partial and invoice.invoice_status_code != InvoiceStatus.PAID.value:
            raise BusinessException(Error.PARTIAL_REFUND_INVOICE_NOT_PAID)

        if (
            invoice.invoice_status_code == InvoiceStatus.APPROVED.value
            and InvoiceReferenceModel.find_by_invoice_id_and_status(invoice.id, InvoiceReferenceStatus.ACTIVE.value)
            is None
        ):
            return InvoiceStatus.CANCELLED.value

        cfs_account = CfsAccountModel.find_by_id(invoice.cfs_account_id)

        line_items: list[PaymentLineItemModel] = []
        refund_amount = 0

        if is_partial:
            for refund_line in refund_partial:
                pli = PaymentLineItemModel.find_by_id(refund_line.payment_line_item_id)
                if not pli or refund_line.refund_amount < 0:
                    raise BusinessException(Error.INVALID_REQUEST)
                max_refundable = (
                    pli.service_fees if refund_line.refund_type == RefundsPartialType.SERVICE_FEES.value else pli.total
                )
                PaymentSystemService.validate_refund_amount(refund_line.refund_amount, max_refundable)

                pli_clone = copy.copy(pli)
                is_service_fee = refund_line.refund_type == RefundsPartialType.SERVICE_FEES.value
                pli_clone.total = 0 if is_service_fee else refund_line.refund_amount
                pli_clone.service_fees = refund_line.refund_amount if is_service_fee else 0
                line_items.append(pli_clone)
                refund_amount += refund_line.refund_amount
        else:
            line_items = [PaymentLineItemModel.find_by_id(li.id) for li in invoice.payment_line_items]
            refund_amount = invoice.total

        cms_response = CFSService.create_cms(line_items=line_items, cfs_account=cfs_account)
        # TODO Create a payment record for this to show up on transactions, when the ticket comes.
        # Create a credit with CM identifier as CMs are not reported in payment interface file
        # until invoice is applied.
        CreditModel(
            cfs_identifier=cms_response.get("credit_memo_number"),
            cfs_site=cfs_account.cfs_site,
            is_credit_memo=True,
            amount=refund_amount,
            remaining_amount=refund_amount,
            account_id=invoice.payment_account_id,
            created_invoice_id=invoice.id,
        ).flush()

        # Add up the credit amount and update payment account table.
        payment_account = PaymentAccountModel.find_by_id(invoice.payment_account_id)
        match cfs_account.payment_method:
            case PaymentMethod.PAD.value:
                payment_account.pad_credit = (payment_account.pad_credit or 0) + refund_amount
            case PaymentMethod.ONLINE_BANKING.value:
                payment_account.ob_credit = (payment_account.ob_credit or 0) + refund_amount
            case PaymentMethod.EFT.value:
                payment_account.eft_credit = (payment_account.eft_credit or 0) + refund_amount
            case _:
                # I don't believe there are CC (DirectPay flow not DirectSale) refunds, wouldn't want a credit back
                raise NotImplementedError(f"Payment method {invoice.payment_method_code} not implemented for credits.")

        current_app.logger.info(
            f"Updating {cfs_account.payment_method} credit amount for account {payment_account.auth_account_id}"
        )
        payment_account.flush()

        try:
            if send_credit_notification:
                PaymentSystemService._send_credit_notification(payment_account, refund_amount)
        except Exception as e:
            current_app.logger.error(
                f"{{Error sending credit notification: {str(e)} stack_trace: {traceback.format_exc()}}}"
            )

        if is_partial and refund_amount != invoice.total:
            return InvoiceStatus.PAID.value

        return InvoiceStatus.CREDITED.value

    @staticmethod
    def _send_credit_notification(payment_account: PaymentAccountModel, refund_amount: float):
        """Send credit notification email to account admins."""
        receiver_recipients = []
        org_admins_response = get_account_admin_users(payment_account.auth_account_id, use_service_account=True)

        members = org_admins_response.get("members") if org_admins_response.get("members", None) else []
        for member in members:
            if (user := member.get("user")) and (contacts := user.get("contacts")):
                receiver_recipients.append(contacts[0].get("email"))

        subject = f"${refund_amount} {'credits' if refund_amount > 1 else 'credit'} was added to your account "
        html_body = _render_credit_add_notification_template(
            {
                "amount": refund_amount,
                "account_number": payment_account.auth_account_id,
                "account_name_with_branch": (
                    f"{payment_account.name}-{payment_account.branch_name}"
                    if payment_account.branch_name and payment_account.branch_name not in payment_account.name
                    else payment_account.name
                ),
                "login_url": (
                    f"{current_app.config.get('AUTH_WEB_URL')}/account/"
                    f"{payment_account.auth_account_id}/settings/transactions"
                ),
            }
        )
        send_email(receiver_recipients, subject, html_body)

    @staticmethod
    def _publish_refund_to_mailer(invoice: InvoiceModel):
        """Construct message and send to mailer queue."""
        receipt = ReceiptModel.find_by_invoice_id_and_receipt_number(invoice_id=invoice.id)
        invoice_ref = InvoiceReferenceModel.find_by_invoice_id_and_status(
            invoice_id=invoice.id,
            status_code=InvoiceReferenceStatus.COMPLETED.value,
        )
        payment_transaction: PaymentTransactionModel = PaymentTransactionModel.find_recent_completed_by_invoice_id(
            invoice_id=invoice.id
        )
        transaction_date_time = (
            receipt.receipt_date
            if invoice.payment_method_code == PaymentMethod.DRAWDOWN.value
            else payment_transaction.transaction_end_time
        )
        filing_description = ""
        for line_item in invoice.payment_line_items:
            if filing_description:
                filing_description += ","
            filing_description += line_item.description

        payload = {
            "identifier": invoice.business_identifier,
            "orderNumber": receipt.receipt_number,
            "transactionDateTime": get_local_formatted_date_time(transaction_date_time),
            "transactionAmount": receipt.receipt_amount,
            "transactionId": invoice_ref.invoice_number,
            "refundDate": get_local_formatted_date_time(datetime.now(tz=UTC), "%Y%m%d"),
            "filingDescription": filing_description,
        }
        if invoice.payment_method_code == PaymentMethod.DRAWDOWN.value:
            payment_account: PaymentAccountModel = PaymentAccountModel.find_by_id(invoice.payment_account_id)
            filing_description += ","
            filing_description += invoice_ref.invoice_number
            payload.update(
                {
                    "bcolAccount": invoice.bcol_account,
                    "bcolUser": payment_account.bcol_user_id,
                    "filingDescription": filing_description,
                }
            )
        current_app.logger.debug(f"Publishing payment refund request to mailer for {invoice.id} : {payload}")
        gcp_queue_publisher.publish_to_queue(
            gcp_queue_publisher.QueueMessage(
                source=QueueSources.PAY_API.value,
                message_type=QueueMessageTypes.REFUND_DRAWDOWN_REQUEST.value,
                payload=payload,
                topic=current_app.config.get("ACCOUNT_MAILER_TOPIC"),
            )
        )

    def complete_payment(self, invoice, invoice_reference):
        """Create payment and related records as if the payment is complete."""
        Payment.create(
            payment_method=self.get_payment_method_code(),
            payment_system=self.get_payment_system_code(),
            payment_status=PaymentStatus.COMPLETED.value,
            invoice_number=invoice_reference.invoice_number,
            invoice_amount=invoice.total,
            payment_account_id=invoice.payment_account_id,
        )
        invoice.invoice_status_code = InvoiceStatus.PAID.value
        invoice.paid = invoice.total
        current_time = datetime.now(tz=UTC)
        invoice.payment_date = current_time
        invoice_reference.status_code = InvoiceReferenceStatus.COMPLETED.value
        receipt = ReceiptModel()
        receipt.receipt_number = invoice_reference.invoice_number
        receipt.receipt_amount = invoice.total
        receipt.invoice_id = invoice.id
        receipt.receipt_date = current_time
        receipt.save()


def skip_invoice_for_sandbox(function):
    """Skip downstream system (BCOL, CFS) if the invoice creation is in sandbox environment."""

    @functools.wraps(function)
    def wrapper(*func_args, **func_kwargs):
        """Complete any post invoice activities if needed."""
        if current_app.config.get("ENVIRONMENT_NAME") == "sandbox":
            current_app.logger.info("Skipping invoice creation as sandbox environment is detected.")
            invoice: Invoice = func_args[3]  # 3 is invoice from the create_invoice signature
            return InvoiceReference.create(invoice.id, f"SANDBOX-{invoice.id}", f"REF-{invoice.id}")
        return function(*func_args, **func_kwargs)

    return wrapper


def skip_complete_post_invoice_for_sandbox(function):
    """Skip actual implementation invocation and mark all records as complete if it's sandbox."""

    @functools.wraps(function)
    def wrapper(*func_args, **func_kwargs):
        """Complete any post invoice activities."""
        if current_app.config.get("ENVIRONMENT_NAME") == "sandbox":
            current_app.logger.info("Completing the payment as sandbox environment is detected.")
            instance: PaymentSystemService = func_args[0]
            instance.complete_payment(func_args[1], func_args[2])  # invoice and invoice ref
            instance.release_payment_or_reversal(func_args[1])
            return None
        return function(*func_args, **func_kwargs)

    return wrapper<|MERGE_RESOLUTION|>--- conflicted
+++ resolved
@@ -91,11 +91,7 @@
     def create_invoice(
         self,
         payment_account: PaymentAccount,
-<<<<<<< HEAD
-        line_items: List[PaymentLineItemModel],
-=======
-        line_items: list[PaymentLineItem],
->>>>>>> 1d0b71c2
+        line_items: list[PaymentLineItemModel],
         invoice: Invoice,
         **kwargs,
     ) -> InvoiceReferenceModel:
@@ -103,21 +99,12 @@
 
     def update_invoice(  # pylint:disable=too-many-arguments,unused-argument
         self,
-<<<<<<< HEAD
-        payment_account: PaymentAccount,  # pylint: disable=unused-argument
-        line_items: List[PaymentLineItemModel],
-        invoice_id: int,  # pylint: disable=unused-argument
-        paybc_inv_number: str,
-        reference_count: int = 0,  # pylint: disable=unused-argument
-        **kwargs,
-=======
         payment_account: PaymentAccount,  # pylint: disable=unused-argument  # noqa: ARG002
-        line_items: list[PaymentLineItem],  # noqa: ARG002
+        line_items: list[PaymentLineItemModel],  # noqa: ARG002
         invoice_id: int,  # pylint: disable=unused-argument  # noqa: ARG002
         paybc_inv_number: str,  # noqa: ARG002
         reference_count: int = 0,  # pylint: disable=unused-argument  # noqa: ARG002
         **kwargs,  # noqa: ARG002
->>>>>>> 1d0b71c2
     ):
         """Update invoice in payment system."""
         return None
@@ -132,45 +119,27 @@
 
     def get_receipt(
         self,
-<<<<<<< HEAD
-        payment_account: PaymentAccount,  # pylint:disable=unused-argument
-        pay_response_url: str,
-        invoice_reference: InvoiceReferenceModel,
-=======
         payment_account: PaymentAccount,  # pylint:disable=unused-argument  # noqa: ARG002
         pay_response_url: str,  # noqa: ARG002
-        invoice_reference: InvoiceReference,  # noqa: ARG002
->>>>>>> 1d0b71c2
+        invoice_reference: InvoiceReferenceModel,  # noqa: ARG002
     ):  # pylint: disable=unused-argument
         """Get receipt from payment system."""
         return None
 
     def get_payment_system_url_for_invoice(
         self,
-<<<<<<< HEAD
-        invoice: Invoice,  # pylint:disable=unused-argument
-        inv_ref: InvoiceReferenceModel,  # pylint: disable=unused-argument
-        return_url: str,
-=======
         invoice: Invoice,  # pylint:disable=unused-argument  # noqa: ARG002
-        inv_ref: InvoiceReference,  # pylint: disable=unused-argument  # noqa: ARG002
+        inv_ref: InvoiceReferenceModel,  # pylint: disable=unused-argument  # noqa: ARG002
         return_url: str,  # noqa: ARG002
->>>>>>> 1d0b71c2
     ) -> str:  # pylint: disable=unused-argument
         """Return the payment system portal URL for payment."""
         return None
 
     def get_payment_system_url_for_payment(
         self,
-<<<<<<< HEAD
-        payment: Payment,  # pylint:disable=unused-argument
-        inv_ref: InvoiceReferenceModel,  # pylint: disable=unused-argument
-        return_url: str,
-=======
         payment: Payment,  # pylint:disable=unused-argument  # noqa: ARG002
-        inv_ref: InvoiceReference,  # pylint: disable=unused-argument  # noqa: ARG002
+        inv_ref: InvoiceReferenceModel,  # pylint: disable=unused-argument  # noqa: ARG002
         return_url: str,  # noqa: ARG002
->>>>>>> 1d0b71c2
     ) -> str:  # pylint: disable=unused-argument
         """Return the payment system portal URL for payment."""
         return None
@@ -206,13 +175,8 @@
 
     def complete_post_invoice(
         self,
-<<<<<<< HEAD
-        invoice: Invoice,  # pylint: disable=unused-argument
-        invoice_reference: InvoiceReferenceModel,
-=======
         invoice: Invoice,  # pylint: disable=unused-argument  # noqa: ARG002
-        invoice_reference: InvoiceReference,  # noqa: ARG002
->>>>>>> 1d0b71c2
+        invoice_reference: InvoiceReferenceModel,  # noqa: ARG002
     ) -> None:  # pylint: disable=unused-argument
         """Complete any post invoice activities if needed."""
         return None
