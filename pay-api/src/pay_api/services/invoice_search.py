# Copyright © 2025 Province of British Columbia
#
# Licensed under the Apache License, Version 2.0 (the 'License');
# you may not use this file except in compliance with the License.
# You may obtain a copy of the License at
#
#     http://www.apache.org/licenses/LICENSE-2.0
#
# Unless required by applicable law or agreed to in writing, software
# distributed under the License is distributed on an 'AS IS' BASIS,
# WITHOUT WARRANTIES OR CONDITIONS OF ANY KIND, either express or implied.
# See the License for the specific language governing permissions and
# limitations under the License.
"""Service to support invoice searches."""

from collections import defaultdict

from dateutil import parser
from flask import current_app
from sqlalchemy import String, and_, cast, exists, func, or_, select
from sqlalchemy.orm import contains_eager, joinedload, lazyload, load_only, with_expression

from pay_api.exceptions import BusinessException
from pay_api.models import (
    AppliedCredits,
    CorpType,
    FeeSchedule,
    Invoice,
    InvoiceReference,
    InvoiceSearchModel,
    PaymentAccount,
    PaymentLineItem,
    Refund,
    RefundsPartial,
    db,
)
from pay_api.models.payment import TransactionSearchParams
from pay_api.models.search.invoice_composite_model import InvoiceCompositeModel
from pay_api.services.auth import get_account_info_with_contact
from pay_api.services.code import Code as CodeService
from pay_api.services.invoice import Invoice as InvoiceService
from pay_api.services.payment import PaymentReportInput
from pay_api.services.report_service import ReportRequest, ReportService
from pay_api.utils.converter import Converter
from pay_api.utils.dataclasses import PurchaseHistorySearch
from pay_api.utils.enums import Code, InvoiceStatus, PaymentMethod, RefundStatus, StatementTemplate
from pay_api.utils.errors import Error
from pay_api.utils.sqlalchemy import JSONPath
from pay_api.utils.statement_dtos import (
    GroupedInvoicesDTO,
    StatementContextDTO,
    StatementPDFContextDTO,
    StatementSummaryDTO,
    StatementTotalsDTO,
    SummariesGroupedByPaymentMethodDTO,
)
from pay_api.utils.user_context import user_context
<<<<<<< HEAD
from pay_api.utils.util import get_local_formatted_date, get_local_formatted_date_time
=======
from pay_api.utils.util import get_local_formatted_date, get_statement_currency_string

from .csv_service import CsvService
from .report_service import ReportRequest, ReportService
>>>>>>> 4a0bce98


class InvoiceSearch:
    """Service to support invoice searches."""

    @classmethod
    def generate_base_transaction_query(cls, include_credits_and_partial_refunds: bool):
        """Generate a base query."""
        options = [
            lazyload("*"),
            load_only(
                InvoiceCompositeModel.id,
                InvoiceCompositeModel.corp_type_code,
                InvoiceCompositeModel.created_on,
                InvoiceCompositeModel.payment_date,
                InvoiceCompositeModel.refund_date,
                InvoiceCompositeModel.invoice_status_code,
                InvoiceCompositeModel.total,
                InvoiceCompositeModel.gst,
                InvoiceCompositeModel.service_fees,
                InvoiceCompositeModel.paid,
                InvoiceCompositeModel.refund,
                InvoiceCompositeModel.folio_number,
                InvoiceCompositeModel.created_name,
                InvoiceCompositeModel.invoice_status_code,
                InvoiceCompositeModel.payment_method_code,
                InvoiceCompositeModel.details,
                InvoiceCompositeModel.business_identifier,
                InvoiceCompositeModel.created_by,
                InvoiceCompositeModel.filing_id,
                InvoiceCompositeModel.bcol_account,
                InvoiceCompositeModel.disbursement_date,
                InvoiceCompositeModel.disbursement_reversal_date,
                InvoiceCompositeModel.overdue_date,
            ),
            contains_eager(InvoiceCompositeModel.payment_line_items)
            .load_only(
                PaymentLineItem.description,
                PaymentLineItem.statutory_fees_gst,
                PaymentLineItem.service_fees_gst,
                PaymentLineItem.pst,
                PaymentLineItem.service_fees,
                PaymentLineItem.total,
            )
            .contains_eager(PaymentLineItem.fee_schedule)
            .load_only(FeeSchedule.filing_type_code),
            contains_eager(InvoiceCompositeModel.payment_account).load_only(
                PaymentAccount.auth_account_id,
                PaymentAccount.name,
                PaymentAccount.billable,
                PaymentAccount.branch_name,
            ),
            contains_eager(InvoiceCompositeModel.references).load_only(
                InvoiceReference.invoice_number,
                InvoiceReference.reference_number,
                InvoiceReference.status_code,
            ),
            with_expression(InvoiceCompositeModel.latest_refund_id, InvoiceCompositeModel.latest_refund_id_expr),
            with_expression(
                InvoiceCompositeModel.latest_refund_status, InvoiceCompositeModel.latest_refund_status_expr
            ),
            with_expression(InvoiceCompositeModel.full_refundable, InvoiceCompositeModel.full_refundable_expr),
            with_expression(InvoiceCompositeModel.partial_refundable, InvoiceCompositeModel.partial_refundable_expr),
        ]

        if include_credits_and_partial_refunds:
            options.extend(
                [
                    joinedload(InvoiceCompositeModel.applied_credits),
                    joinedload(
                        InvoiceCompositeModel.partial_refunds.and_(
                            exists().where(
                                and_(
                                    Refund.id == RefundsPartial.refund_id,
                                    Refund.status.in_(
                                        [
                                            RefundStatus.APPROVED.value,
                                            RefundStatus.PENDING_APPROVAL.value,
                                            RefundStatus.APPROVAL_NOT_REQUIRED.value,
                                        ]
                                    ),
                                )
                            )
                        )
                    ),
                ]
            )

        return (
            db.session.query(InvoiceCompositeModel)
            .join(PaymentAccount, Invoice.payment_account_id == PaymentAccount.id)
            .join(PaymentLineItem, PaymentLineItem.invoice_id == Invoice.id)
            .join(
                FeeSchedule,
                FeeSchedule.fee_schedule_id == PaymentLineItem.fee_schedule_id,
            )
            .outerjoin(InvoiceReference, InvoiceReference.invoice_id == Invoice.id)
            .options(*options)
        )

    @classmethod
    def generate_subquery(cls, params: TransactionSearchParams):
        """Generate subquery for invoices, used for pagination."""
        subquery = db.session.query(Invoice.id)
        subquery = (
            cls.filter(subquery, params.auth_account_id, params.search_filter, include_joins=True)
            .distinct()
            .order_by(Invoice.id.desc())
        )
        if params.limit:
            subquery = subquery.limit(params.limit)
        if params.limit and params.page:
            if params.no_counts:
                params.limit -= 1
            subquery = subquery.offset((params.page - 1) * params.limit)
        return subquery

    @classmethod
    def filter(cls, query, auth_account_id: str, search_filter: dict, include_joins=False):
        """For filtering queries."""
        query = cls.filter_payment_account(query, auth_account_id, search_filter, include_joins)
        if status_code := search_filter.get("statusCode", None):
            query = cls._apply_status_filter(query, status_code)

        # Handle deprecated status filtering
        if status := search_filter.get("status", None):
            query = cls._apply_status_filter(query, status)
        if search_filter.get("folioNumber", None):
            query = query.filter(Invoice.folio_number == search_filter.get("folioNumber"))
        if business_identifier := search_filter.get("businessIdentifier", None):
            query = query.filter(Invoice.business_identifier.ilike(f"%{business_identifier}%"))
        if created_by := search_filter.get("createdBy", None):  # pylint: disable=no-member
            # depreciating (replacing with createdName)
            query = query.filter(Invoice.created_name.ilike(f"%{created_by}%"))  # pylint: disable=no-member
        if created_name := search_filter.get("createdName", None):
            query = query.filter(Invoice.created_name.ilike(f"%{created_name}%"))  # pylint: disable=no-member
        if invoice_id := search_filter.get("id", None):
            query = query.filter(cast(Invoice.id, String).like(f"%{invoice_id}%"))
        if invoice_number := search_filter.get("invoiceNumber", None):
            if include_joins:
                query = query.join(InvoiceReference, InvoiceReference.invoice_id == Invoice.id)
            query = query.filter(InvoiceReference.invoice_number.ilike(f"%{invoice_number}%"))

        query = cls.filter_corp_type(query, search_filter)
        query = cls.filter_payment(query, search_filter)
        query = cls.filter_details(query, search_filter, include_joins)
        query = InvoiceService.filter_date(query, search_filter)
        return query

    @classmethod
    def _apply_status_filter(cls, query, status_code: str):
        """Apply status filter to query."""
        if status_code == InvoiceStatus.PARTIALLY_CREDITED.value:
            return query.filter(
                exists().where(and_(RefundsPartial.invoice_id == Invoice.id, RefundsPartial.is_credit.is_(True)))
            )
        elif status_code == InvoiceStatus.PARTIALLY_REFUNDED.value:
            return query.filter(
                exists().where(and_(RefundsPartial.invoice_id == Invoice.id, RefundsPartial.is_credit.is_(False)))
            )
        else:
            return query.filter(Invoice.invoice_status_code == status_code)

    @classmethod
    def _apply_payment_method_filter(cls, query, payment_type: str):
        """Apply payment method filter to query."""
        if payment_type == "NO_FEE":
            return query.filter(Invoice.total == 0)
        elif payment_type == PaymentMethod.CREDIT.value:
            return query.filter(exists().where(AppliedCredits.invoice_id == Invoice.id))
        elif payment_type in [PaymentMethod.PAD.value, PaymentMethod.ONLINE_BANKING.value]:
            # For PAD and ONLINE_BANKING, exclude invoices where sum of AppliedCredits equals invoice total
            credit_total_subquery = (
                select(AppliedCredits.invoice_id, func.sum(AppliedCredits.amount_applied).label("total_applied"))
                .group_by(AppliedCredits.invoice_id)
                .subquery()
            )

            return query.outerjoin(credit_total_subquery, credit_total_subquery.c.invoice_id == Invoice.id).filter(
                and_(
                    Invoice.total != 0,
                    Invoice.payment_method_code == payment_type,
                    or_(
                        credit_total_subquery.c.total_applied.is_(None),
                        credit_total_subquery.c.total_applied != Invoice.total,
                    ),
                )
            )
        else:
            return query.filter(Invoice.total != 0).filter(Invoice.payment_method_code == payment_type)

    @classmethod
    def filter_payment_account(cls, query, auth_account_id, search_filter: dict, include_joins=False):
        """Use subquery to look for payment accounts ahead of time, much faster and easier."""
        account_name = search_filter.get("accountName", None)
        if auth_account_id:
            payment_account_id = (
                db.session.query(PaymentAccount.id).filter(PaymentAccount.auth_account_id == auth_account_id).scalar()
            )
            query = query.filter(Invoice.payment_account_id == (payment_account_id or -1))
        if account_name:
            if include_joins:
                query = query.join(PaymentAccount, PaymentAccount.id == Invoice.payment_account_id)
            query = query.filter(PaymentAccount.name.ilike(f"%{account_name}%"))
        return query

    @classmethod
    def filter_corp_type(cls, query, search_filter: dict):
        """Filter for corp type."""
        if product := search_filter.get("userProductCode", None):
            # Product claim - We should restrict filter to this if provided
            query = query.join(CorpType, CorpType.code == Invoice.corp_type_code).filter(CorpType.product == product)
        elif products := search_filter.get("allowed_products", None):
            # products list is based on security roles, if a product filter is specified needs to exist on the list
            single_product = search_filter.get("product", None)
            if single_product and single_product in products:
                products = [single_product]

            query = query.join(CorpType, CorpType.code == Invoice.corp_type_code).filter(CorpType.product.in_(products))
        elif product := search_filter.get("product", None):
            query = query.join(CorpType, CorpType.code == Invoice.corp_type_code).filter(CorpType.product == product)

        return query

    @classmethod
    def filter_payment(cls, query, search_filter: dict):
        """Filter for payment."""
        if payment_type := search_filter.get("paymentMethod", None):
            query = cls._apply_payment_method_filter(query, payment_type)
        return query

    @classmethod
    def filter_details(cls, query, search_filter: dict, include_joins=False):
        """Filter by details."""
        line_item = search_filter.get("lineItems", None)
        line_item_or_details = search_filter.get("lineItemsAndDetails", None)
        if (line_item or line_item_or_details) and include_joins:
            query = query.join(PaymentLineItem, PaymentLineItem.invoice_id == Invoice.id)
        if line_item:
            query = query.filter(PaymentLineItem.description.ilike(f"%{line_item}%"))
        if details := search_filter.get("details", None):
            query = query.filter(
                or_(
                    func.jsonb_path_exists(
                        Invoice.details, cast(f'$[*] ? (@.value like_regex "(?i).*{details}.*")', JSONPath())
                    ),
                    func.jsonb_path_exists(
                        Invoice.details, cast(f'$[*] ? (@.label like_regex "(?i).*{details}.*")', JSONPath())
                    ),
                )
            )
        if line_item_or_details:
            query = query.filter(
                or_(
                    PaymentLineItem.description.ilike(f"%{line_item_or_details}%"),
                    func.jsonb_path_exists(
                        Invoice.details,
                        cast(f'$[*] ? (@.value like_regex "(?i).*{line_item_or_details}.*")', JSONPath()),
                    ),
                    func.jsonb_path_exists(
                        Invoice.details,
                        cast(f'$[*] ? (@.label like_regex "(?i).*{line_item_or_details}.*")', JSONPath()),
                    ),
                )
            )

        return query

    @classmethod
    def get_count_query(cls, auth_account_id: str, search_filter: dict):
        """Get count query without materializing."""
        query = db.session.query(func.distinct(Invoice.id))
        query = cls.filter(query, auth_account_id, search_filter, include_joins=True)
        return query

    @classmethod
    def search_without_counts(cls, params: TransactionSearchParams):
        """Search without using counts, ideally this will become our baseline."""
        query = cls.generate_base_transaction_query(include_credits_and_partial_refunds=True)
        query = cls.filter(query, params.auth_account_id, params.search_filter)
        # Grab +1, so we can check if there are more records.
        params.limit += 1
        sub_query = cls.generate_subquery(params).subquery()
        results = query.filter(Invoice.id.in_(sub_query.select())).order_by(Invoice.id.desc()).all()
        has_more = len(results) > params.limit
        return results[: params.limit], has_more

    @classmethod
    def search(  # noqa:E501; too-many-locals, too-many-branches, too-many-statements;
        cls, search_params: PurchaseHistorySearch
    ):
        """Search for purchase history."""
        search_filter = search_params.search_filter
        query = cls.generate_base_transaction_query(include_credits_and_partial_refunds=False)
        query = cls.filter(query, search_params.auth_account_id, search_filter)
        count_query = cls.get_count_query(search_params.auth_account_id, search_filter)

        if not search_params.return_all:
            sub_query = cls.generate_subquery(
                TransactionSearchParams(
                    auth_account_id=search_params.auth_account_id,
                    search_filter=search_filter,
                    page=search_params.page,
                    limit=search_params.limit,
                )
            )
            query = query.filter(Invoice.id.in_(sub_query.subquery().select())).order_by(Invoice.id.desc())
        elif search_params.max_no_records > 0:
            sub_query = cls.generate_subquery(
                TransactionSearchParams(
                    auth_account_id=search_params.auth_account_id,
                    search_filter=search_filter,
                    limit=search_params.max_no_records,
                    page=None,
                )
            )
            query = query.filter(Invoice.id.in_(sub_query.subquery().select()))
            count_query = sub_query

        return query, count_query

    @classmethod
    @user_context
    def search_purchase_history(cls, search_params: PurchaseHistorySearch, **kwargs):  # pylint: disable=too-many-locals
        """Search purchase history for the account."""
        current_app.logger.debug(f"<search_purchase_history {search_params.auth_account_id}")
        search_filter = search_params.search_filter
        search_params.max_no_records = (
            current_app.config.get("TRANSACTION_REPORT_DEFAULT_TOTAL", 0)
            if not search_filter or not any(search_filter.values())
            else 0
        )
        search_filter["allowed_products"] = search_params.allowed_products if search_params.filter_by_product else None
        search_filter["userProductCode"] = kwargs["user"].product_code
        data = {"page": search_params.page, "limit": search_params.limit, "items": []}
        if bool(search_filter.get("excludeCounts")):
            # Ideally our data tables will be using this call from now on much better performance.
            purchases, data["hasMore"] = cls.search_without_counts(
                TransactionSearchParams(
                    auth_account_id=search_params.auth_account_id,
                    search_filter=search_filter,
                    page=search_params.page,
                    limit=search_params.limit,
                    no_counts=True,
                )
            )
        else:
            # This is to maintain backwards compat for CSO, also for other functions like exporting to CSV etc.
            query, count_query = cls.search(search_params)
            count = count_query.count()
            if not search_params.return_all and search_params.max_no_records > 0:
                count = search_params.max_no_records if search_params.max_no_records < count else count
            if (search_params.return_all or search_params.max_no_records == 0) and count > 100000:
                raise BusinessException(Error.PAYMENT_SEARCH_TOO_MANY_RECORDS)
            if search_params.query_only:
                return query
            purchases = query.all()
            data["total"] = count
        data = cls.create_payment_report_details(purchases, data)
        current_app.logger.debug(">search_purchase_history")
        return data

    @classmethod
    def create_payment_report_details(cls, purchases: tuple, data: dict) -> dict:  # pylint:disable=too-many-locals
        """Return payment report details by fetching the line items.

        purchases is tuple of payment and invoice model records.
        """
        if data is None or "items" not in data:
            data = {"items": []}

        invoice_search_list = [InvoiceSearchModel.from_row(invoice_dao) for invoice_dao in purchases]

        converter = Converter()
        invoice_list = converter.unstructure(invoice_search_list)
        data["items"] = [Converter.remove_nones(invoice_dict) for invoice_dict in invoice_list]
        return data

    @staticmethod
    def search_all_purchase_history(auth_account_id: str, search_filter: dict, content_type: str):
        """Return all results for the purchase history."""
        return InvoiceSearch.search_purchase_history(
            PurchaseHistorySearch(
                auth_account_id=auth_account_id,
                search_filter=search_filter,
                page=0,
                limit=0,
                return_all=True,
                query_only=content_type == ContentType.CSV.value,
            )
        )

    @staticmethod
    def create_payment_report(auth_account_id: str, search_filter: dict, content_type: str, report_name: str):
        """Create payment report."""
        current_app.logger.debug(f"<create_payment_report {auth_account_id}")

        results = InvoiceSearch.search_all_purchase_history(auth_account_id, search_filter, content_type)

        report_response = InvoiceSearch.generate_payment_report(
            PaymentReportInput(
                content_type=content_type,
                report_name=report_name,
                template_name="payment_transactions",
                results=results,
            )
        )
        current_app.logger.debug(">create_payment_report")

        return report_response

    @staticmethod
    def get_invoices_totals(invoices: dict, statement: dict) -> dict:
        """Tally up totals for a list of invoices."""
        totals = {
            "statutoryFees": 0,
            "serviceFees": 0,
            "fees": 0,
            "paid": 0,
            "due": 0,
        }

        for invoice in invoices:
            invoice["created_on"] = get_local_formatted_date(parser.parse(invoice["created_on"]))
            total = invoice.get("total", 0)
            service_fees = invoice.get("service_fees", 0)
            paid = invoice.get("paid", 0)
            refund = invoice.get("refund", 0)
            payment_method = invoice.get("payment_method")
            payment_date = invoice.get("payment_date")
            refund_date = invoice.get("refund_date")

            totals["fees"] += total
            totals["statutoryFees"] += total - service_fees
            totals["serviceFees"] += service_fees
            totals["due"] += total
            if not statement or payment_method != PaymentMethod.EFT.value:
                totals["due"] -= paid
                totals["paid"] += paid
                if paid == 0 and refund > 0:
                    totals["due"] -= refund
            elif payment_method == PaymentMethod.EFT.value:
                if payment_date and parser.parse(payment_date) <= parser.parse(statement.get("to_date", "")):
                    totals["due"] -= paid
                    totals["paid"] += paid
                # Scenario where payment was refunded, paid $0, refund = invoice total
                if (
                    paid == 0
                    and refund > 0
                    and refund_date
                    and parser.parse(refund_date) <= parser.parse(statement.get("to_date", ""))
                ):
                    totals["due"] -= refund

        return totals

    @staticmethod
    @user_context
<<<<<<< HEAD
    def generate_payment_report(report_inputs: PaymentReportInput, **kwargs):  # noqa: ARG004 pylint: disable=too-many-locals,unused-argument
        """Prepare data and generate payment report by calling report api.

        This method is used for:
        1. Payment transactions report (CSV/PDF) - uses payment_transactions template
        2. Statement CSV export - uses statement_report template

        Both CSV and PDF use the same simple format: columns + values.
        Note: PDF statement generation uses generate_statement_pdf_report instead.
        """
        labels = [
            "Product",
            "Corp Type",
            "Transaction Type",
            "Transaction",
            "Transaction Details",
            "Folio Number",
            "Initiated By",
            "Date",
            "Purchase Amount",
            "GST",
            "Statutory Fee",
            "BCOL Fee",
            "Status",
            "Corp Number",
            "Transaction ID",
            "Invoice Reference Number",
        ]

=======
    def generate_payment_report(report_inputs: PaymentReportInput, **kwargs):  # pylint: disable=too-many-locals
        """Prepare data and generate payment report by calling report api."""
>>>>>>> 4a0bce98
        content_type = report_inputs.content_type
        results = report_inputs.results
        report_name = report_inputs.report_name
        template_name = report_inputs.template_name

<<<<<<< HEAD
        # Use the status_code_description instead of status_code.
        InvoiceSearch._replace_status_codes_with_descriptions(results.get("items", []))

        # Both CSV and PDF use the same simple format: columns + values
        template_vars = {
            "columns": labels,
            "values": InvoiceSearch._prepare_csv_data(results),
        }
=======
        if content_type == ContentType.CSV.value:
            csv_data = CsvService.prepare_csv_data(results)
            return CsvService.create_report(csv_data)
        else:
            # Use the status_code_description instead of status_code.
            # Future: move this into something more specialized.
            invoice_status_codes = CodeService.find_code_values_by_type(Code.INVOICE_STATUS.value)
            for invoice in results.get("items", None):
                filtered_codes = [cd for cd in invoice_status_codes["codes"] if cd["code"] == invoice["status_code"]]
                if filtered_codes:
                    invoice["status_code"] = filtered_codes[0]["description"]
            invoices = results.get("items", None)
            statement = kwargs.get("statement", {})
            totals = InvoiceSearch.get_invoices_totals(invoices, statement)

            account_info = None
            if kwargs.get("auth", None):
                account_id = kwargs.get("auth")["account"]["id"]
                contact_url = current_app.config.get("AUTH_API_ENDPOINT") + f"orgs/{account_id}/contacts"
                contact = OAuthService.get(
                    endpoint=contact_url,
                    token=kwargs["user"].bearer_token,
                    auth_header_type=AuthHeaderType.BEARER,
                    content_type=ContentType.JSON,
                ).json()

                account_info = kwargs.get("auth").get("account")
                account_info["contact"] = contact["contacts"][0]  # Get the first one from the list

            invoices = results.get("items", [])
            statement_summary = report_inputs.statement_summary
            grouped_invoices: list[dict] = build_grouped_invoice_context(invoices, statement, statement_summary)

            has_payment_instructions = any(item.get("payment_method") == "EFT" for item in grouped_invoices)

            formatted_totals = {}
            for key, value in totals.items():
                formatted_totals[key] = get_statement_currency_string(value)

            template_vars = {
                "statementSummary": build_statement_summary_context(statement_summary),
                "groupedInvoices": grouped_invoices,
                "total": formatted_totals,
                "account": account_info,
                "statement": build_statement_context(kwargs.get("statement")),
            }

            if has_payment_instructions:
                template_vars["hasPaymentInstructions"] = True
>>>>>>> 4a0bce98

        report_response = ReportService.get_report_response(
            ReportRequest(
                report_name=report_name,
                template_name=template_name,
                template_vars=template_vars,
                populate_page_number=True,
                content_type=content_type,
            )
        )

        return report_response

    @staticmethod
    @user_context
    def generate_statement_pdf_report(
        invoices_orm: list[Invoice],
        db_summaries: SummariesGroupedByPaymentMethodDTO,
        statement: dict,
        statement_summary: dict,
        report_name: str,
        content_type: str,
        **kwargs,
    ):
        """Generate PDF statement report using ORM objects and database summaries."""
        db_summaries = db_summaries.summaries

        statement_to_date = parser.parse(statement.get("to_date"))
        account_info = get_account_info_with_contact(**kwargs)
        grouped_by_method = defaultdict(list)
        for invoice in invoices_orm:
            grouped_by_method[invoice.payment_method_code].append(invoice)

        grouped_invoices = []
        for method in [m.value for m in PaymentMethod.Order]:
            if method not in grouped_by_method:
                continue

            items = grouped_by_method[method]
            summary = db_summaries.get(method, {})

            group_dto = GroupedInvoicesDTO.from_invoices_and_summary(
                payment_method=method,
                invoices_orm=items,
                db_summary=summary,
                statement=statement,
                statement_summary=statement_summary,
                statement_to_date=statement_to_date,
                is_first=(len(grouped_invoices) == 0),
            )

            grouped_invoices.append(group_dto)

        totals_dto = StatementTotalsDTO.from_db_summaries(db_summaries)

        statement_summary_dto = StatementSummaryDTO.from_dict(statement_summary)
        statement_dto = StatementContextDTO.from_dict(statement)

        context_dto = StatementPDFContextDTO(
            statement_summary=statement_summary_dto,
            grouped_invoices=grouped_invoices,
            total=totals_dto,
            account=account_info,
            statement=statement_dto,
            has_payment_instructions=any(g.payment_method == PaymentMethod.EFT.value for g in grouped_invoices),
        )

        template_vars = context_dto.to_dict()

        report_response = ReportService.get_report_response(
            ReportRequest(
                report_name=report_name,
                template_name=StatementTemplate.STATEMENT_REPORT.value,
                template_vars=template_vars,
                populate_page_number=True,
                content_type=content_type,
                stream=True,
            )
        )
<<<<<<< HEAD
        return report_response

    @staticmethod
    def _replace_status_codes_with_descriptions(invoices):
        """Replace invoice status codes with their descriptions."""
        invoice_status_codes = CodeService.find_code_values_by_type(Code.INVOICE_STATUS.value)
        for invoice in invoices:
            filtered_codes = [cd for cd in invoice_status_codes["codes"] if cd["code"] == invoice["status_code"]]
            if filtered_codes:
                invoice["status_code"] = filtered_codes[0]["description"]

    @staticmethod
    def _prepare_csv_data(results):
        """Prepare data for creating a CSV report."""
        cells = []
        for invoice in results.get("items"):
            txn_description = ""
            total_gst = 0
            total_pst = 0
            for line_item in invoice.get("line_items"):
                txn_description += "," + line_item.get("description")
                total_gst += line_item.get("gst")
                total_pst += line_item.get("pst")
            service_fee = float(invoice.get("service_fees", 0))
            total_fees = float(invoice.get("total", 0))
            row_value = [
                invoice.get("product"),
                invoice.get("corp_type_code"),
                ",".join([line_item.get("filing_type_code") for line_item in invoice.get("line_items")]),
                ",".join([line_item.get("description") for line_item in invoice.get("line_items")]),
                (
                    ",".join([f"{detail.get('label')} {detail.get('value')}" for detail in invoice.get("details")])
                    if invoice.get("details")
                    else None
                ),
                invoice.get("folio_number"),
                invoice.get("created_name"),
                get_local_formatted_date_time(
                    parser.parse(invoice.get("created_on")),
                    "%Y-%m-%d %I:%M:%S %p Pacific Time",
                ),
                total_fees,
                total_gst + total_pst,
                total_fees - service_fee,
                service_fee,
                invoice.get("status_code"),
                invoice.get("business_identifier"),
                invoice.get("id"),
                invoice.get("invoice_number"),
            ]
            cells.append(row_value)
        return cells
=======
        return report_response
>>>>>>> 4a0bce98
<|MERGE_RESOLUTION|>--- conflicted
+++ resolved
@@ -43,7 +43,7 @@
 from pay_api.services.report_service import ReportRequest, ReportService
 from pay_api.utils.converter import Converter
 from pay_api.utils.dataclasses import PurchaseHistorySearch
-from pay_api.utils.enums import Code, InvoiceStatus, PaymentMethod, RefundStatus, StatementTemplate
+from pay_api.utils.enums import Code, ContentType, InvoiceStatus, PaymentMethod, RefundStatus, StatementTemplate
 from pay_api.utils.errors import Error
 from pay_api.utils.sqlalchemy import JSONPath
 from pay_api.utils.statement_dtos import (
@@ -55,14 +55,11 @@
     SummariesGroupedByPaymentMethodDTO,
 )
 from pay_api.utils.user_context import user_context
-<<<<<<< HEAD
-from pay_api.utils.util import get_local_formatted_date, get_local_formatted_date_time
-=======
 from pay_api.utils.util import get_local_formatted_date, get_statement_currency_string
 
 from .csv_service import CsvService
 from .report_service import ReportRequest, ReportService
->>>>>>> 4a0bce98
+from pay_api.utils.util import get_local_formatted_date, get_local_formatted_date_time
 
 
 class InvoiceSearch:
@@ -521,117 +518,35 @@
 
     @staticmethod
     @user_context
-<<<<<<< HEAD
     def generate_payment_report(report_inputs: PaymentReportInput, **kwargs):  # noqa: ARG004 pylint: disable=too-many-locals,unused-argument
         """Prepare data and generate payment report by calling report api.
 
         This method is used for:
-        1. Payment transactions report (CSV/PDF) - uses payment_transactions template
-        2. Statement CSV export - uses statement_report template
-
+        1. Statement CSV export - uses statement_report template
+        2. Payment transactions report (CSV/PDF) - uses payment_transactions template
+        
         Both CSV and PDF use the same simple format: columns + values.
         Note: PDF statement generation uses generate_statement_pdf_report instead.
         """
-        labels = [
-            "Product",
-            "Corp Type",
-            "Transaction Type",
-            "Transaction",
-            "Transaction Details",
-            "Folio Number",
-            "Initiated By",
-            "Date",
-            "Purchase Amount",
-            "GST",
-            "Statutory Fee",
-            "BCOL Fee",
-            "Status",
-            "Corp Number",
-            "Transaction ID",
-            "Invoice Reference Number",
-        ]
-
-=======
-    def generate_payment_report(report_inputs: PaymentReportInput, **kwargs):  # pylint: disable=too-many-locals
-        """Prepare data and generate payment report by calling report api."""
->>>>>>> 4a0bce98
         content_type = report_inputs.content_type
         results = report_inputs.results
         report_name = report_inputs.report_name
         template_name = report_inputs.template_name
-
-<<<<<<< HEAD
-        # Use the status_code_description instead of status_code.
-        InvoiceSearch._replace_status_codes_with_descriptions(results.get("items", []))
-
-        # Both CSV and PDF use the same simple format: columns + values
-        template_vars = {
-            "columns": labels,
-            "values": InvoiceSearch._prepare_csv_data(results),
-        }
-=======
+        csv_data = CsvService.prepare_csv_data(results)
+
         if content_type == ContentType.CSV.value:
-            csv_data = CsvService.prepare_csv_data(results)
             return CsvService.create_report(csv_data)
         else:
-            # Use the status_code_description instead of status_code.
-            # Future: move this into something more specialized.
-            invoice_status_codes = CodeService.find_code_values_by_type(Code.INVOICE_STATUS.value)
-            for invoice in results.get("items", None):
-                filtered_codes = [cd for cd in invoice_status_codes["codes"] if cd["code"] == invoice["status_code"]]
-                if filtered_codes:
-                    invoice["status_code"] = filtered_codes[0]["description"]
-            invoices = results.get("items", None)
-            statement = kwargs.get("statement", {})
-            totals = InvoiceSearch.get_invoices_totals(invoices, statement)
-
-            account_info = None
-            if kwargs.get("auth", None):
-                account_id = kwargs.get("auth")["account"]["id"]
-                contact_url = current_app.config.get("AUTH_API_ENDPOINT") + f"orgs/{account_id}/contacts"
-                contact = OAuthService.get(
-                    endpoint=contact_url,
-                    token=kwargs["user"].bearer_token,
-                    auth_header_type=AuthHeaderType.BEARER,
-                    content_type=ContentType.JSON,
-                ).json()
-
-                account_info = kwargs.get("auth").get("account")
-                account_info["contact"] = contact["contacts"][0]  # Get the first one from the list
-
-            invoices = results.get("items", [])
-            statement_summary = report_inputs.statement_summary
-            grouped_invoices: list[dict] = build_grouped_invoice_context(invoices, statement, statement_summary)
-
-            has_payment_instructions = any(item.get("payment_method") == "EFT" for item in grouped_invoices)
-
-            formatted_totals = {}
-            for key, value in totals.items():
-                formatted_totals[key] = get_statement_currency_string(value)
-
-            template_vars = {
-                "statementSummary": build_statement_summary_context(statement_summary),
-                "groupedInvoices": grouped_invoices,
-                "total": formatted_totals,
-                "account": account_info,
-                "statement": build_statement_context(kwargs.get("statement")),
-            }
-
-            if has_payment_instructions:
-                template_vars["hasPaymentInstructions"] = True
->>>>>>> 4a0bce98
-
-        report_response = ReportService.get_report_response(
-            ReportRequest(
-                report_name=report_name,
-                template_name=template_name,
-                template_vars=template_vars,
-                populate_page_number=True,
-                content_type=content_type,
-            )
-        )
-
-        return report_response
+            report_response = ReportService.get_report_response(
+                ReportRequest(
+                    report_name=report_name,
+                    template_name=template_name,
+                    template_vars=csv_data,
+                    populate_page_number=True,
+                    content_type=content_type,
+                )
+            )
+            return report_response
 
     @staticmethod
     @user_context
@@ -699,7 +614,6 @@
                 stream=True,
             )
         )
-<<<<<<< HEAD
         return report_response
 
     @staticmethod
@@ -751,7 +665,4 @@
                 invoice.get("invoice_number"),
             ]
             cells.append(row_value)
-        return cells
-=======
-        return report_response
->>>>>>> 4a0bce98
+        return cells