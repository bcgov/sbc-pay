# Copyright © 2019 Province of British Columbia
#
# Licensed under the Apache License, Version 2.0 (the 'License');
# you may not use this file except in compliance with the License.
# You may obtain a copy of the License at
#
#     http://www.apache.org/licenses/LICENSE-2.0
#
# Unless required by applicable law or agreed to in writing, software
# distributed under the License is distributed on an 'AS IS' BASIS,
# WITHOUT WARRANTIES OR CONDITIONS OF ANY KIND, either express or implied.
# See the License for the specific language governing permissions and
# limitations under the License.
"""Service to manage Payment Account model related operations."""
from __future__ import annotations

from datetime import date, datetime, timedelta, timezone
from decimal import Decimal
from typing import Any, Dict, List, Optional, Tuple

from flask import current_app
from sentry_sdk import capture_message
from sqlalchemy import func

from pay_api.exceptions import BusinessException, ServiceUnavailableException
from pay_api.models import AccountFee as AccountFeeModel
from pay_api.models import AccountFeeSchema
from pay_api.models import CfsAccount as CfsAccountModel
from pay_api.models import EFTCredit as EFTCreditModel
from pay_api.models import Invoice as InvoiceModel
from pay_api.models import PaymentAccount as PaymentAccountModel
from pay_api.models import PaymentAccountSchema
from pay_api.models import StatementRecipients as StatementRecipientModel
from pay_api.models import StatementSettings as StatementSettingsModel
from pay_api.models import db
from pay_api.services.cfs_service import CFSService
from pay_api.services.distribution_code import DistributionCode
from pay_api.services.oauth_service import OAuthService
from pay_api.services.queue_publisher import publish_response
from pay_api.services.statement import Statement
from pay_api.services.statement_settings import StatementSettings
from pay_api.utils.enums import (
    AuthHeaderType, CfsAccountStatus, ContentType, InvoiceStatus, MessageType, PaymentMethod, PaymentSystem,
    StatementFrequency)
from pay_api.utils.errors import Error
from pay_api.utils.user_context import UserContext, user_context
from pay_api.utils.util import (
    current_local_time, get_local_formatted_date, get_outstanding_txns_from_date, get_str_by_path, mask)

<<<<<<< HEAD
from .payment import Payment
=======
from .flags import flags
>>>>>>> 676d2027


class PaymentAccount():  # pylint: disable=too-many-instance-attributes, too-many-public-methods
    """Service to manage Payment Account model related operations."""

    def __init__(self):
        """Initialize service."""
        self.__dao = None
        self._id: Optional[int] = None
        self._auth_account_id: Optional[str] = None
        self._name: Optional[str] = None
        self._payment_method: Optional[str] = None
        self._pad_activation_date: Optional[datetime] = None
        self._pad_tos_accepted_by: Optional[str] = None
        self._pad_tos_accepted_date: Optional[datetime] = None
        self._credit: Optional[Decimal] = None

        self._cfs_account: Optional[str] = None
        self._cfs_party: Optional[str] = None
        self._cfs_site: Optional[str] = None

        self._bank_number: Optional[str] = None
        self._bank_branch_number: Optional[str] = None
        self._bank_account_number: Optional[str] = None

        self._bcol_user_id: Optional[str] = None
        self._bcol_account: Optional[str] = None

        self._cfs_account_id: Optional[int] = None
        self._cfs_account_status: Optional[str] = None
        self._billable: Optional[bool] = None
        self._eft_enable: Optional[bool] = None

    @property
    def _dao(self):
        if not self.__dao:
            self.__dao = PaymentAccountModel()
        return self.__dao

    @_dao.setter
    def _dao(self, value: PaymentAccountModel):
        self.__dao = value
        self.id: int = self._dao.id
        self.auth_account_id: str = self._dao.auth_account_id
        self.name: str = self._dao.name
        self.payment_method: str = self._dao.payment_method
        self.bcol_user_id: str = self._dao.bcol_user_id
        self.bcol_account: str = self._dao.bcol_account
        self.pad_activation_date: datetime = self._dao.pad_activation_date
        self.pad_tos_accepted_by: str = self._dao.pad_tos_accepted_by
        self.pad_tos_accepted_date: datetime = self._dao.pad_tos_accepted_date
        self.credit: Decimal = self._dao.credit
        self.billable: bool = self._dao.billable
        self.eft_enable: bool = self._dao.eft_enable

        cfs_account: CfsAccountModel = CfsAccountModel.find_effective_by_account_id(self.id)
        if cfs_account:
            self.cfs_account: str = cfs_account.cfs_account
            self.cfs_party: str = cfs_account.cfs_party
            self.cfs_site: str = cfs_account.cfs_site

            self.bank_number: str = cfs_account.bank_number
            self.bank_branch_number: str = cfs_account.bank_branch_number
            self.bank_account_number: str = cfs_account.bank_account_number
            self.cfs_account_id: int = cfs_account.id
            self.cfs_account_status: str = cfs_account.status

    @property
    def id(self):
        """Return the _id."""
        return self._id

    @id.setter
    def id(self, value: int):
        """Set the id."""
        self._id = value
        self._dao.id = value

    @property
    def cfs_account_id(self):
        """Return the cfs_account_id."""
        return self._cfs_account_id

    @cfs_account_id.setter
    def cfs_account_id(self, value: int):
        """Set the cfs_account_id."""
        self._cfs_account_id = value
        self._dao.cfs_account_id = value

    @property
    def auth_account_id(self):
        """Return the auth_account_id."""
        return self._auth_account_id

    @auth_account_id.setter
    def auth_account_id(self, value: str):
        """Set the auth_account_id."""
        self._auth_account_id = value
        self._dao.auth_account_id = value

    @property
    def name(self):
        """Return the name."""
        return self._name

    @name.setter
    def name(self, value: str):
        """Set the name."""
        self._name = value
        self._dao.name = value

    @property
    def payment_method(self):
        """Return the payment_method."""
        return self._payment_method

    @payment_method.setter
    def payment_method(self, value: int):
        """Set the payment_method."""
        self._payment_method = value
        self._dao.payment_method = value

    @property
    def cfs_account(self):
        """Return the cfs_account."""
        return self._cfs_account

    @cfs_account.setter
    def cfs_account(self, value: int):
        """Set the cfs_account."""
        self._cfs_account = value

    @property
    def cfs_party(self):
        """Return the cfs_party."""
        return self._cfs_party

    @cfs_party.setter
    def cfs_party(self, value: int):
        """Set the cfs_party."""
        self._cfs_party = value

    @property
    def cfs_site(self):
        """Return the cfs_site."""
        return self._cfs_site

    @cfs_site.setter
    def cfs_site(self, value: int):
        """Set the cfs_site."""
        self._cfs_site = value

    @property
    def bank_number(self):
        """Return the bank_number."""
        return self._bank_number

    @bank_number.setter
    def bank_number(self, value: int):
        """Set the bank_number."""
        self._bank_number = value

    @property
    def bank_branch_number(self):
        """Return the bank_branch_number."""
        return self._bank_branch_number

    @bank_branch_number.setter
    def bank_branch_number(self, value: int):
        """Set the bank_branch_number."""
        self._bank_branch_number = value

    @property
    def bank_account_number(self):
        """Return the bank_account_number."""
        return self._bank_account_number

    @bank_account_number.setter
    def bank_account_number(self, value: int):
        """Set the bank_account_number."""
        self._bank_account_number = value

    @property
    def bcol_user_id(self):
        """Return the bcol_user_id."""
        return self._bcol_user_id

    @bcol_user_id.setter
    def bcol_user_id(self, value: int):
        """Set the bcol_user_id."""
        self._bcol_user_id = value
        self._dao.bcol_user_id = value

    @property
    def pad_activation_date(self):
        """Return the pad_activation_date."""
        return self._pad_activation_date

    @pad_activation_date.setter
    def pad_activation_date(self, value: datetime):
        """Set the pad_activation_date."""
        self._pad_activation_date = value
        self._dao.pad_activation_date = value

    @property
    def pad_tos_accepted_by(self):
        """Return the pad_tos_accepted_by."""
        return self._pad_tos_accepted_by

    @pad_tos_accepted_by.setter
    def pad_tos_accepted_by(self, value: datetime):
        """Set the pad_tos_accepted_by."""
        self._pad_tos_accepted_by = value
        self._dao.pad_tos_accepted_by = value

    @property
    def pad_tos_accepted_date(self):
        """Return the pad_tos_accepted_date."""
        return self._pad_tos_accepted_date

    @pad_tos_accepted_date.setter
    def pad_tos_accepted_date(self, value: datetime):
        """Set the pad_tos_accepted_by."""
        self._pad_tos_accepted_date = value
        self._dao.pad_tos_accepted_date = value

    @property
    def bcol_account(self):
        """Return the bcol_account."""
        return self._bcol_account

    @bcol_account.setter
    def bcol_account(self, value: int):
        """Set the bcol_account."""
        self._bcol_account = value
        self._dao.bcol_account = value

    @property
    def cfs_account_status(self):
        """Return the cfs_account_status."""
        return self._cfs_account_status

    @cfs_account_status.setter
    def cfs_account_status(self, value: int):
        """Set the cfs_account_status."""
        self._cfs_account_status = value
        self._dao.cfs_account_status = value

    @property
    def credit(self):
        """Return the credit."""
        return self._credit

    @credit.setter
    def credit(self, value: float):
        """Set the credit."""
        self._credit = value
        self._dao.credit = value

    @property
    def billable(self):
        """Return the billable."""
        return self._billable

    @billable.setter
    def billable(self, value: bool):
        """Set the billable."""
        self._billable = value
        self._dao.billable = value

    @property
    def eft_enable(self):
        """Return the eft_enable."""
        return self._eft_enable

    @eft_enable.setter
    def eft_enable(self, value: bool):
        """Set the eft_enable."""
        self._eft_enable = value
        self._dao.eft_enable = value

    def save(self):
        """Save the information to the DB."""
        return self._dao.save()

    def flush(self):
        """Flush the information to the DB."""
        return self._dao.flush()

    @classmethod
    def create(cls, account_request: Dict[str, Any] = None, is_sandbox: bool = False) -> PaymentAccount:
        """Create new payment account record."""
        current_app.logger.debug('<create payment account')
        auth_account_id = account_request.get('accountId')
        # If an account already exists, throw error.
        if PaymentAccountModel.find_by_auth_account_id(str(auth_account_id)):
            raise BusinessException(Error.ACCOUNT_EXISTS)

        account = PaymentAccountModel()

        PaymentAccount._save_account(account_request, account, is_sandbox)
        PaymentAccount._persist_default_statement_frequency(account.id)
        PaymentAccount._check_and_update_statement_notifications(account)

        payment_account = PaymentAccount()
        payment_account._dao = account  # pylint: disable=protected-access

        payment_account.publish_account_mailer_event_on_creation()

        current_app.logger.debug('>create payment account')
        return payment_account

    @classmethod
    def _check_and_handle_payment_method(cls, account: PaymentAccountModel, target_payment_method: str):
        """Check if the payment method has changed and invoke handling logic."""
        if account.payment_method == target_payment_method or target_payment_method != PaymentMethod.EFT.value:
            return

        # Payment method has changed and is EFT
        Statement.generate_interim_statement(account.auth_account_id, StatementFrequency.MONTHLY.value)

    @classmethod
    def _check_and_update_statement_settings(cls, payment_account: PaymentAccountModel):
        """Check and update statement settings based on payment method."""
        # On create of a payment account _persist_default_statement_frequency() is used, so we
        # will only check if an update is needed if statement settings already exists - i.e an update
        if payment_account and payment_account.payment_method == PaymentMethod.EFT.value:
            # EFT payment method should automatically set statement frequency to MONTHLY
            auth_account_id = str(payment_account.auth_account_id)
            statements_settings: StatementSettingsModel = StatementSettingsModel\
                .find_active_settings(auth_account_id, datetime.today())

            if statements_settings is not None and statements_settings.frequency != StatementFrequency.MONTHLY.value:
                StatementSettings.update_statement_settings(auth_account_id, StatementFrequency.MONTHLY.value)
                PaymentAccount._check_and_update_statement_notifications(payment_account)

    @classmethod
    @user_context
    def _get_account_admin_users(cls, payment_account: PaymentAccountModel, **kwargs):
        """Retrieve account admin users."""
        return OAuthService.get(
            current_app.config.get('AUTH_API_ENDPOINT') +
            f'orgs/{payment_account.auth_account_id}/members?status=ACTIVE&roles=ADMIN',
            kwargs['user'].bearer_token, AuthHeaderType.BEARER,
            ContentType.JSON).json()

    @classmethod
    def _check_and_update_statement_notifications(cls, payment_account: PaymentAccountModel):
        """Check and update statement notification and recipients."""
        if payment_account.payment_method != PaymentMethod.EFT.value:
            return

        # Automatically enable notifications for EFT
        payment_account.statement_notification_enabled = True
        payment_account.save()

        recipients: [StatementRecipientModel] = StatementRecipientModel. \
            find_all_recipients_for_payment_id(payment_account.id)

        if recipients:
            return

        # Auto-populate recipients with current account admins if there are currently none
        org_admins_response = cls._get_account_admin_users(payment_account)

        members = org_admins_response.get('members') if org_admins_response.get('members', None) else []
        for member in members:
            if (user := member.get('user')) and (contacts := user.get('contacts')):
                StatementRecipientModel(
                    auth_user_id=user.get('id'),
                    firstname=user.get('firstname'),
                    lastname=user.get('lastname'),
                    email=contacts[0].get('email'),
                    payment_account_id=payment_account.id
                ).save()

    @classmethod
    def _save_account(cls, account_request: Dict[str, any], payment_account: PaymentAccountModel,
                      is_sandbox: bool = False):
        """Update and save payment account and CFS account model."""
        # pylint:disable=cyclic-import, import-outside-toplevel
        from pay_api.factory.payment_system_factory import PaymentSystemFactory

        payment_account.auth_account_id = account_request.get('accountId')

        # If the payment method is CC, set the payment_method as DIRECT_PAY
        if payment_method := get_str_by_path(account_request, 'paymentInfo/methodOfPayment'):
            if flags.is_on('enable-eft-payment-method', default=False):
                cls._check_and_handle_payment_method(payment_account, payment_method)

            payment_account.payment_method = payment_method
            payment_account.bcol_account = account_request.get('bcolAccountNumber', None)
            payment_account.bcol_user_id = account_request.get('bcolUserId', None)

        if name := account_request.get('accountName', None):
            payment_account.name = name

        if pad_tos_accepted_by := account_request.get('padTosAcceptedBy', None):
            payment_account.pad_tos_accepted_by = pad_tos_accepted_by
            payment_account.pad_tos_accepted_date = datetime.now()

        if payment_info := account_request.get('paymentInfo'):
            billable = payment_info.get('billable', True)
            payment_account.billable = billable
        payment_account.flush()

        # Steps to decide on creating CFS Account or updating CFS bank account.
        # Updating CFS account apart from bank details not in scope now.
        # Create CFS Account IF:
        # 1. New payment account
        # 2. Existing payment account:
        # -  If the account was on DIRECT_PAY and switching to Online Banking, and active CFS account is not present.
        # -  If the account was on DRAWDOWN and switching to PAD, and active CFS account is not present

        if payment_method:
            pay_system = PaymentSystemFactory.create_from_payment_method(payment_method=payment_method)
            cls._handle_payment_details(account_request, is_sandbox, pay_system, payment_account, payment_info)
            cls._check_and_update_statement_settings(payment_account)
        payment_account.save()

    @classmethod
    def _handle_payment_details(cls, account_request, is_sandbox, pay_system, payment_account,
                                payment_info):
        # pylint: disable=too-many-arguments
        cfs_account: CfsAccountModel = CfsAccountModel.find_effective_by_account_id(payment_account.id) \
            if payment_account.id else None
        if pay_system.get_payment_system_code() == PaymentSystem.PAYBC.value:
            if cfs_account is None:
                cfs_account = pay_system.create_account(  # pylint:disable=assignment-from-none
                    identifier=payment_account.auth_account_id,
                    contact_info=account_request.get('contactInfo'),
                    payment_info=account_request.get('paymentInfo'))
                if cfs_account:
                    cfs_account.payment_account = payment_account
                    cfs_account.flush()
            # If the account is PAD and bank details changed, then update bank details
            else:
                # Update details in CFS
                pay_system.update_account(name=payment_account.name, cfs_account=cfs_account, payment_info=payment_info)

            cls._update_pad_activation_date(cfs_account, is_sandbox, payment_account)

        elif pay_system.get_payment_system_code() == PaymentSystem.CGI.value:
            # if distribution code exists, put an end date as previous day and create new.
            dist_code_svc: DistributionCode = DistributionCode.find_active_by_account_id(payment_account.id)
            if dist_code_svc and dist_code_svc.distribution_code_id:
                end_date: datetime = datetime.now() - timedelta(days=1)
                dist_code_svc.end_date = end_date.date()
                dist_code_svc.save()

            # Create distribution code details.
            if revenue_account := payment_info.get('revenueAccount'):
                revenue_account.update({
                    'accountId': payment_account.id,
                    'name': payment_account.name
                })
                DistributionCode.save_or_update(revenue_account)
        else:
            if cfs_account is not None:
                # if its not PAYBC ,it means switching to either drawdown or internal ,deactivate the cfs account
                cfs_account.status = CfsAccountStatus.INACTIVE.value
                cfs_account.flush()

    @classmethod
    def _update_pad_activation_date(cls, cfs_account: CfsAccountModel,
                                    is_sandbox: bool, payment_account: PaymentAccountModel):
        """Update PAD activation date."""
        is_pad = payment_account.payment_method == PaymentMethod.PAD.value
        # If the account is created for sandbox env, then set the status to ACTIVE and set pad activation time to now
        if is_pad and is_sandbox:
            cfs_account.status = CfsAccountStatus.ACTIVE.value
            payment_account.pad_activation_date = datetime.now()
        # override payment method for since pad has 3 days wait period
        elif is_pad:
            effective_pay_method, activation_date = PaymentAccount._get_payment_based_on_pad_activation(
                payment_account)
            payment_account.pad_activation_date = activation_date
            payment_account.payment_method = effective_pay_method

    @classmethod
    def save_account_fees(cls, auth_account_id: str, account_fee_request: dict):
        """Save multiple fee settings against the account."""
        payment_account: PaymentAccountModel = PaymentAccountModel.find_by_auth_account_id(auth_account_id)
        for fee in account_fee_request.get('accountFees'):
            cls._create_or_update_account_fee(fee, payment_account, fee.get('product'))
        return {
            'accountFees': AccountFeeSchema().dump(AccountFeeModel.find_by_account_id(payment_account.id), many=True)
        }

    @classmethod
    def get_account_fees(cls, auth_account_id: str):
        """Save multiple fee settings against the account."""
        payment_account: PaymentAccountModel = PaymentAccountModel.find_by_auth_account_id(auth_account_id)
        return {
            'accountFees': AccountFeeSchema().dump(AccountFeeModel.find_by_account_id(payment_account.id), many=True)
        }

    @classmethod
    def save_account_fee(cls, auth_account_id: str, product: str, account_fee_request: dict):
        """Save fee overrides against the account."""
        payment_account: PaymentAccountModel = PaymentAccountModel.find_by_auth_account_id(auth_account_id)
        cls._create_or_update_account_fee(account_fee_request, payment_account, product)
        return AccountFeeSchema().dump(AccountFeeModel.find_by_account_id_and_product(payment_account.id, product))

    @classmethod
    def delete_account_fees(cls, auth_account_id: str):
        """Remove all account fees for the account."""
        payment_account: PaymentAccountModel = PaymentAccountModel.find_by_auth_account_id(auth_account_id)
        _ = [account_fee.delete() for account_fee in AccountFeeModel.find_by_account_id(payment_account.id)]

    @classmethod
    def _create_or_update_account_fee(cls, fee: dict, payment_account: PaymentAccountModel, product: str):
        # Save or update the fee, first lookup and see if the fees exist.
        account_fee = AccountFeeModel.find_by_account_id_and_product(
            payment_account.id, product
        )
        if not account_fee:
            account_fee = AccountFeeModel(
                account_id=payment_account.id, product=product
            )
        account_fee.apply_filing_fees = fee.get('applyFilingFees')
        account_fee.service_fee_code = fee.get('serviceFeeCode')
        account_fee.save()

    @classmethod
    def update(cls, auth_account_id: str, account_request: Dict[str, Any]) -> PaymentAccount:
        """Create or update payment account record."""
        current_app.logger.debug('<update payment account')
        try:
            account = PaymentAccountModel.find_by_auth_account_id(auth_account_id)
            PaymentAccount._save_account(account_request, account)
        except ServiceUnavailableException as e:
            current_app.logger.error(e)
            raise

        current_app.logger.debug('>update payment account')
        return cls.find_by_id(account.id)

    @staticmethod
    def _get_payment_based_on_pad_activation(account: PaymentAccountModel) -> Tuple[str, str]:
        """Infer the payment method."""
        is_first_time_pad = not account.pad_activation_date
        is_unlinked_premium = not account.bcol_account
        # default it. If ever was in PAD , no new activation date needed
        if is_first_time_pad:
            new_payment_method = PaymentMethod.PAD.value if is_unlinked_premium else PaymentMethod.DRAWDOWN.value
            new_activation_date = PaymentAccount._calculate_activation_date()
        else:
            # Handle repeated changing of pad to bcol ;then to pad again etc
            new_activation_date = account.pad_activation_date  # was already in pad ;no need to extend
            is_previous_pad_activated = account.pad_activation_date < datetime.now()
            if is_previous_pad_activated:
                # was in PAD ; so no need of activation period wait time and no need to be in bcol..so use PAD again
                new_payment_method = PaymentMethod.PAD.value
            else:
                # was in pad and not yet activated ;but changed again within activation period
                new_payment_method = PaymentMethod.PAD.value if is_unlinked_premium else PaymentMethod.DRAWDOWN.value

        return new_payment_method, new_activation_date

    @staticmethod
    def _persist_default_statement_frequency(payment_account_id):
        payment_account: PaymentAccountModel = PaymentAccountModel.find_by_id(payment_account_id)
        frequency = StatementFrequency.default_frequency().value

        # EFT Payment method default to MONTHLY frequency
        if payment_account.payment_method == PaymentMethod.EFT.value:
            frequency = StatementFrequency.MONTHLY.value

        statement_settings_model = StatementSettingsModel(
            frequency=frequency,
            payment_account_id=payment_account_id,
            from_date=date.today()  # To help with mocking tests - freeze_time doesn't seem to work on the model default
        )
        statement_settings_model.save()

    @classmethod
    def find_account(cls, authorization: Dict[str, Any]) -> PaymentAccount:
        """Find payment account by corp number, corp type and payment system code."""
        current_app.logger.debug('<find_payment_account')
        auth_account_id: str = get_str_by_path(authorization, 'account/id')
        return PaymentAccount.find_by_auth_account_id(auth_account_id)

    @classmethod
    def find_by_auth_account_id(cls, auth_account_id: str) -> PaymentAccount:
        """Find payment account by corp number, corp type and payment system code."""
        current_app.logger.debug('<find_by_auth_account_id')
        payment_account: PaymentAccountModel = PaymentAccountModel.find_by_auth_account_id(auth_account_id)
        p = None
        if payment_account:
            p = PaymentAccount()
            p._dao = payment_account  # pylint: disable=protected-access
            current_app.logger.debug('>find_payment_account')
        return p

    @classmethod
    def find_by_id(cls, account_id: int):
        """Find pay account by id."""
        account = PaymentAccount()
        account._dao = PaymentAccountModel.find_by_id(account_id)  # pylint: disable=protected-access
        return account

    @classmethod
    def get_eft_credit_balance(cls, account_id: int) -> Decimal:
        """Calculate pay account eft balance by account id."""
        result = db.session.query(func.sum(EFTCreditModel.remaining_amount).label('credit_balance')) \
            .filter(EFTCreditModel.payment_account_id == account_id) \
            .group_by(EFTCreditModel.payment_account_id) \
            .one_or_none()

        return Decimal(result.credit_balance) if result else 0

    @classmethod
    def deduct_eft_credit(cls, invoice: InvoiceModel):
        """Deduct EFT credit and update remaining credit records."""
        eft_credits: List[EFTCreditModel] = db.session.query(EFTCreditModel) \
            .filter(EFTCreditModel.remaining_amount > 0) \
            .filter(EFTCreditModel.payment_account_id == invoice.payment_account_id)\
            .order_by(EFTCreditModel.created_on.asc())\
            .all()

        # Calculate invoice balance
        invoice_balance = invoice.total - (invoice.paid or 0)

        # Deduct credits and apply to the invoice
        now = datetime.now()
        for eft_credit in eft_credits:
            if eft_credit.remaining_amount >= invoice_balance:
                # Credit covers the full invoice balance
                eft_credit.remaining_amount -= invoice_balance
                eft_credit.save()

                invoice.payment_date = now
                invoice.paid = invoice.total
                invoice.invoice_status_code = InvoiceStatus.PAID.value
                invoice.save()
                break

            # Credit covers partial invoice balance
            invoice_balance -= eft_credit.remaining_amount
            invoice.payment_date = now
            invoice.paid += eft_credit.remaining_amount
            invoice.invoice_status_code = InvoiceStatus.PARTIAL.value

            eft_credit.remaining_amount = 0
            eft_credit.save()

        invoice.save()

    @staticmethod
    def _calculate_activation_date():
        """Find the activation date in local time.Convert it to UTC before returning."""
        account_activation_wait_period: int = current_app.config.get('PAD_CONFIRMATION_PERIOD_IN_DAYS')
        date_after_wait_period = current_local_time() + timedelta(days=account_activation_wait_period + 1)
        # reset the day to the beginning of the day.
        round_to_full_day = date_after_wait_period.replace(minute=0, hour=0, second=0)
        utc_time = round_to_full_day.astimezone(timezone.utc)
        return utc_time

    @user_context
    def asdict(self, **kwargs):
        """Return the Account as a python dict."""
        user: UserContext = kwargs['user']
        account_schema = PaymentAccountSchema()
        d = account_schema.dump(self._dao)
        # Add cfs account values based on role and payment method. For system roles, return bank details.
        is_ob_or_pad = self.payment_method in (PaymentMethod.PAD.value, PaymentMethod.ONLINE_BANKING.value)
        # to handle PAD 3 day period..UI needs bank details even if PAD is not activated
        is_future_pad = (self.payment_method == PaymentMethod.DRAWDOWN.value) and (self._is_pad_in_pending_activation())
        show_cfs_details = is_ob_or_pad or is_future_pad

        if show_cfs_details:
            cfs_account = {
                'cfsAccountNumber': self.cfs_account,
                'cfsPartyNumber': self.cfs_party,
                'cfsSiteNumber': self.cfs_site,
                'status': self.cfs_account_status
            }
            if user.is_system() or user.can_view_bank_info():
                mask_len = 0 if not user.can_view_bank_account_number() else current_app.config['MASK_LEN']
                cfs_account['bankAccountNumber'] = mask(self.bank_account_number, mask_len)
                cfs_account['bankInstitutionNumber'] = self.bank_number
                cfs_account['bankTransitNumber'] = self.bank_branch_number

            d['cfsAccount'] = cfs_account

        if is_future_pad:
            d['futurePaymentMethod'] = PaymentMethod.PAD.value

        if self.payment_method == PaymentMethod.EJV.value:  # include JV details
            dist_code = DistributionCode.find_active_by_account_id(self.id)
            d['revenueAccount'] = dist_code.asdict()

        if account_fees := AccountFeeModel.find_by_account_id(self.id):
            d['accountFees'] = AccountFeeSchema().dump(account_fees, many=True)

        return d

    def _is_pad_in_pending_activation(self):
        """Find if PAD is awaiting activation."""
        return self.pad_activation_date and self.pad_activation_date > datetime.now() and self.cfs_account_status in \
            (CfsAccountStatus.PENDING.value, CfsAccountStatus.PENDING_PAD_ACTIVATION.value)

    def publish_account_mailer_event_on_creation(self):
        """Publish to account mailer message to send out confirmation email on creation."""
        if self.payment_method == PaymentMethod.PAD.value:
            payload = self._create_account_event_payload(MessageType.PAD_ACCOUNT_CREATE.value, include_pay_info=True)
            self._publish_queue_message(payload)

    def _publish_queue_message(self, payload):
        """Publish to account mailer to send out confirmation email or notification email."""
        try:
            publish_response(payload=payload,
                             client_name=current_app.config['NATS_MAILER_CLIENT_NAME'],
                             subject=current_app.config['NATS_MAILER_SUBJECT'])
        except Exception as e:  # NOQA pylint: disable=broad-except
            current_app.logger.error(e)
            current_app.logger.error(
                'Notification to Queue failed for the Account Mailer %s - %s', self.auth_account_id,
                self.name)
            capture_message(
                f'Notification to Queue failed for the Account Mailer : {payload}.',
                level='error')

    def _create_account_event_payload(self, event_type: str, nsf_object: dict = None,
            include_pay_info: bool = False):
        """Return event payload for account."""
        payload: Dict[str, any] = {
            'specversion': '1.x-wip',
            'type': event_type,
            'source': f'https://api.pay.bcregistry.gov.bc.ca/v1/accounts/{self.auth_account_id}',
            'id': f'{self.auth_account_id}',
            'time': f'{datetime.now()}',
            'datacontenttype': 'application/json',
            'data': {
                'accountId': self.auth_account_id,
                'accountName': self.name
            }
        }

        if event_type == MessageType.NSF_UNLOCK_ACCOUNT.value:
            payload['data']['invoiceNumber'] = nsf_object.payment.invoice_number
            payload['data']['paymentMethodDescription'] = nsf_object.payment.payment_method_code
            payload['data']['filingIdentifier'] = nsf_object.filing_identifier
            payload['data']['receiptNumber'] = nsf_object.receipt_number

            
        if event_type == MessageType.PAD_ACCOUNT_CREATE.value:
            payload['data']['padTosAcceptedBy'] = self.pad_tos_accepted_by
        if include_pay_info:
            payload['data']['paymentInfo'] = {
                'bankInstitutionNumber': self.bank_number,
                'bankTransitNumber': self.bank_branch_number,
                'bankAccountNumber': mask(self.bank_account_number, current_app.config['MASK_LEN']),
                'paymentStartDate': get_local_formatted_date(self.pad_activation_date, '%B %d, %y')
            }
        return payload

    @staticmethod
    def unlock_frozen_accounts(payment: Payment, filing_identifier: str, receipt_number: str):
        """Unlock frozen accounts."""
        pay_account: PaymentAccount = PaymentAccount.find_by_id(payment.payment_account_id)
        if pay_account.cfs_account_status == CfsAccountStatus.FREEZE.value:
            current_app.logger.info(f'Unlocking Frozen Account {pay_account.auth_account_id}')
            # update CSF
            cfs_account: CfsAccountModel = CfsAccountModel.find_effective_by_account_id(pay_account.id)
            CFSService.unsuspend_cfs_account(cfs_account=cfs_account)

            cfs_account.status = CfsAccountStatus.ACTIVE.value
            cfs_account.save()

            # get nsf payment object associated with this payment

            nsf_object = {
                'payment': payment,
                'filing_identifier': filing_identifier,
                'receipt_number': receipt_number
            }

            payload = pay_account._create_account_event_payload(
                MessageType.NSF_UNLOCK_ACCOUNT.value,
                nsf_object=nsf_object
            )
            
            try:
                publish_response(payload=payload,
                                client_name=current_app.config['NATS_ACCOUNT_CLIENT_NAME'],
                                subject=current_app.config['NATS_ACCOUNT_SUBJECT'])
            except Exception as e:  # NOQA pylint: disable=broad-except
                current_app.logger.error(e)
                current_app.logger.error(
                    'Notification to Queue failed for the Unlock Account %s - %s', pay_account.auth_account_id,
                    pay_account.name)
                capture_message(
                    f'Notification to Queue failed for the Unlock Account : {payload}.', level='error')

    @classmethod
    def delete_account(cls, auth_account_id: str) -> PaymentAccount:
        """Delete the payment account."""
        current_app.logger.debug('<delete_account')
        pay_account: PaymentAccountModel = PaymentAccountModel.find_by_auth_account_id(auth_account_id)
        cfs_account: CfsAccountModel = CfsAccountModel.find_effective_by_account_id(pay_account.id)
        # 1 - Check if account have any credits
        # 2 - Check if account have any PAD transactions done in last N (10) days.
        if pay_account.credit and pay_account.credit > 0:
            raise BusinessException(Error.OUTSTANDING_CREDIT)
        # Check if account is frozen.
        cfs_status: str = cfs_account.status if cfs_account else None
        if cfs_status == CfsAccountStatus.FREEZE.value:
            raise BusinessException(Error.FROZEN_ACCOUNT)
        if InvoiceModel.find_outstanding_invoices_for_account(pay_account.id, get_outstanding_txns_from_date()):
            # Check if there is any recent PAD transactions in N days.
            raise BusinessException(Error.TRANSACTIONS_IN_PROGRESS)

        # If CFS Account present, mark it as INACTIVE.
        if cfs_status and cfs_status != CfsAccountStatus.INACTIVE.value:
            cfs_account.status = CfsAccountStatus.INACTIVE.value
            # If account is active or pending pad activation stop PAD payments.
            if pay_account.payment_method == PaymentMethod.PAD.value \
                    and cfs_status in [CfsAccountStatus.ACTIVE.value, CfsAccountStatus.PENDING_PAD_ACTIVATION.value]:
                CFSService.suspend_cfs_account(cfs_account)
            cfs_account.save()

        if pay_account.statement_notification_enabled:
            pay_account.statement_notification_enabled = False
            pay_account.save()

    @classmethod
    def enable_eft(cls, auth_account_id: str) -> PaymentAccount:
        """Enable EFT on the payment account."""
        pay_account: PaymentAccountModel = PaymentAccountModel.find_by_auth_account_id(auth_account_id)
        already_has_eft_enabled = pay_account.eft_enable is True
        pay_account.eft_enable = True
        pay_account.save()
        pa_service = cls.find_by_id(pay_account.id)
        if not already_has_eft_enabled:
            payload = pa_service._create_account_event_payload(MessageType.EFT_AVAILABLE_NOTIFICATION.value)
            pa_service._publish_queue_message(payload)
        return pa_service<|MERGE_RESOLUTION|>--- conflicted
+++ resolved
@@ -47,11 +47,8 @@
 from pay_api.utils.util import (
     current_local_time, get_local_formatted_date, get_outstanding_txns_from_date, get_str_by_path, mask)
 
-<<<<<<< HEAD
 from .payment import Payment
-=======
 from .flags import flags
->>>>>>> 676d2027
 
 
 class PaymentAccount():  # pylint: disable=too-many-instance-attributes, too-many-public-methods
