--- conflicted
+++ resolved
@@ -41,7 +41,7 @@
 from pay_api.models import Statement as StatementModel
 from pay_api.models import StatementInvoices as StatementInvoicesModel
 from pay_api.models import db
-# from pay_api.models.corp_type import CorpType as CorpTypeModel
+from pay_api.models.corp_type import CorpType as CorpTypeModel
 from pay_api.utils.enums import (
     CfsAccountStatus, DisbursementStatus, EFTCreditInvoiceStatus, EJVLinkType, InvoiceReferenceStatus, InvoiceStatus,
     PaymentMethod, PaymentStatus, PaymentSystem)
@@ -157,10 +157,10 @@
     @staticmethod
     def create_receipt(invoice: InvoiceModel, payment: PaymentModel) -> ReceiptModel:
         """Create a receipt record for an invoice payment."""
-        receipt: ReceiptModel = ReceiptModel(receipt_date=payment.payment_date,
-                                             receipt_amount=payment.paid_amount,
-                                             invoice_id=invoice.id,
-                                             receipt_number=payment.receipt_number)
+        receipt = ReceiptModel(receipt_date=payment.payment_date,
+                               receipt_amount=payment.paid_amount,
+                               invoice_id=invoice.id,
+                               receipt_number=payment.receipt_number)
         return receipt
 
     @staticmethod
@@ -264,20 +264,20 @@
                 invoice_id=invoice.id,
                 link_group_id=link_group_id).flush()
 
-            # if corp_type := CorpTypeModel.find_by_code(invoice.corp_type_code):
-            #     if corp_type.has_partner_disbursements and current_link.amount > 0:
-            #         invoice_disbursements.setdefault(invoice, 0)
-            #         invoice_disbursements[invoice] += current_link.amount
-
-        # for invoice, total_amount in invoice_disbursements.items():
-        #     PartnerDisbursementsModel(
-        #         amount=total_amount,
-        #         is_reversal=True,
-        #         partner_code=invoice.corp_type_code,
-        #         status_code=DisbursementStatus.WAITING_FOR_JOB.value,
-        #         target_id=invoice.id,
-        #         target_type=EJVLinkType.INVOICE.value
-        #     ).flush()
+            if corp_type := CorpTypeModel.find_by_code(invoice.corp_type_code):
+                if corp_type.has_partner_disbursements and current_link.amount > 0:
+                    invoice_disbursements.setdefault(invoice, 0)
+                    invoice_disbursements[invoice] += current_link.amount
+
+        for invoice, total_amount in invoice_disbursements.items():
+            PartnerDisbursementsModel(
+                amount=total_amount,
+                is_reversal=True,
+                partner_code=invoice.corp_type_code,
+                status_code=DisbursementStatus.WAITING_FOR_JOB.value,
+                target_id=invoice.id,
+                target_type=EJVLinkType.INVOICE.value
+            ).flush()
         statement = StatementModel.find_by_id(statement_id)
         EFTHistoryService.create_statement_reverse(
             EFTHistory(short_name_id=short_name_id,
@@ -478,11 +478,7 @@
             case EFTCreditInvoiceStatus.COMPLETED.value:
                 # 4. EFT Credit Link - COMPLETED
                 # (Invoice needs to be reversed and receipt needs to be reversed.)
-<<<<<<< HEAD
-                reversal_total = Decimal('0')
-=======
                 # reversal_total = Decimal('0')
->>>>>>> 543f8506
                 for cil in sibling_cils:
                     EftService._return_eft_credit(cil)
                     EFTCreditInvoiceLinkModel(
@@ -492,7 +488,6 @@
                         receipt_number=cil.receipt_number,
                         invoice_id=invoice.id,
                         link_group_id=link_group_id).flush()
-<<<<<<< HEAD
                     if corp_type := CorpTypeModel.find_by_code(invoice.corp_type_code):
                         if corp_type.has_partner_disbursements:
                             reversal_total += cil.amount
@@ -506,21 +501,6 @@
                         target_id=invoice.id,
                         target_type=EJVLinkType.INVOICE.value
                     ).flush()
-=======
-                    # if corp_type := CorpTypeModel.find_by_code(invoice.corp_type_code):
-                    #     if corp_type.has_partner_disbursements:
-                    #         reversal_total += cil.amount
-
-                # if reversal_total > 0:
-                #     PartnerDisbursementsModel(
-                #         amount=reversal_total,
-                #         is_reversal=True,
-                #         partner_code=invoice.corp_type_code,
-                #         status_code=DisbursementStatus.WAITING_FOR_JOB.value,
-                #         target_id=invoice.id,
-                #         target_type=EJVLinkType.INVOICE.value
-                #     ).flush()
->>>>>>> 543f8506
 
         current_balance = EFTCreditModel.get_eft_credit_balance(latest_eft_credit.short_name_id)
         if existing_balance != current_balance:
@@ -587,42 +567,7 @@
         current_app.logger.debug('>process_owing_statements')
 
     @staticmethod
-<<<<<<< HEAD
-    def create_receipt(invoice: InvoiceModel, payment: PaymentModel) -> ReceiptModel:
-        """Create a receipt record for an invoice payment."""
-        receipt = ReceiptModel(receipt_date=payment.payment_date,
-                               receipt_amount=payment.paid_amount,
-                               invoice_id=invoice.id,
-                               receipt_number=payment.receipt_number)
-        return receipt
-
-    @classmethod
-    @user_context
-    def create_shortname_refund(cls, request: Dict[str, str], **kwargs) -> Dict[str, str]:
-        """Create refund."""
-        # This method isn't for invoices, it's for shortname only.
-        shortname_id = get_str_by_path(request, 'shortNameId')
-        shortname = get_str_by_path(request, 'shortName')
-        amount = get_str_by_path(request, 'refundAmount')
-        comment = get_str_by_path(request, 'comment')
-
-        current_app.logger.debug(f'Starting shortname refund : {shortname_id}')
-
-        refund = cls._create_refund_model(request, shortname_id, amount, comment)
-        cls._refund_eft_credits(int(shortname_id), amount)
-
-        recipients = EFTRefundEmailList.find_all_emails()
-        subject = f'Pending Refund Request for Short Name {shortname}'
-        html_body = _render_shortname_details_body(shortname, amount, comment, shortname_id)
-
-        send_email(recipients, subject, html_body, **kwargs)
-        refund.save()
-
-    @classmethod
-    def _refund_eft_credits(cls, shortname_id: int, amount: str):
-=======
     def _refund_eft_credits(shortname_id: int, amount: str):
->>>>>>> 543f8506
         """Refund the amount to eft_credits table based on short_name_id."""
         refund_amount = Decimal(amount)
         eft_credits = EFTCreditModel.get_eft_credits(shortname_id)
