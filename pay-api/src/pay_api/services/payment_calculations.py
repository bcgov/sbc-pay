"""Service Helper to payment statement related calculations."""

# Copyright © 2025 Province of British Columbia
#
# Licensed under the Apache License, Version 2.0 (the 'License');
# you may not use this file except in compliance with the License.
# You may obtain a copy of the License at
#
#     http://www.apache.org/licenses/LICENSE-2.0
#
# Unless required by applicable law or agreed to in writing, software
# distributed under the License is distributed on an 'AS IS' BASIS,
# WITHOUT WARRANTIES OR CONDITIONS OF ANY KIND, either express or implied.
# See the License for the specific language governing permissions and
# limitations under the License.
from collections import defaultdict
from dataclasses import dataclass, field, fields
from datetime import datetime
from decimal import Decimal
from typing import List, Optional

import cattrs
import humps
from dateutil import parser
from sqlalchemy import and_, case, func

from pay_api.models import Invoice as InvoiceModel
from pay_api.models import db
from pay_api.services.code import Code as CodeService
from pay_api.utils.enums import Code, InvoiceStatus, PaymentMethod, StatementFrequency, StatementTitles
from pay_api.utils.util import get_statement_currency_string, get_statement_date_string


def determine_service_provision_status(status_code: str, payment_method: str) -> bool:
    """Determine if service was provided based on invoice status code and payment method."""
    status_code = status_code.upper().replace(" ", "_")
    if status_code in InvoiceStatus.__members__:
        status_enum = InvoiceStatus[status_code]
    else:
        status_enum = next((s for s in InvoiceStatus if s.value == status_code), status_code)

    if status_enum is None:
        return False

    default_statuses = {
        InvoiceStatus.PAID,
        InvoiceStatus.CANCELLED,
        InvoiceStatus.CREDITED,
        InvoiceStatus.REFUND_REQUESTED,
        InvoiceStatus.REFUNDED,
        InvoiceStatus.COMPLETED,
    }

    if status_enum in default_statuses:
        return True

    match payment_method:
        case PaymentMethod.PAD.value:
            return status_enum in {
                InvoiceStatus.APPROVED,
                InvoiceStatus.SETTLEMENT_SCHEDULED,
            }

        case PaymentMethod.EFT.value:
            return status_enum in {
                InvoiceStatus.APPROVED,
                InvoiceStatus.OVERDUE,
            }

        case PaymentMethod.EJV.value:
            return status_enum in {
                InvoiceStatus.APPROVED,
            }

        case PaymentMethod.INTERNAL.value:
            return status_enum in {
                InvoiceStatus.APPROVED,
            }

        case _:
            return False


def build_grouped_invoice_context(invoices: List[dict], statement: dict, statement_summary: dict) -> list[dict]:
    """Build grouped invoice context, with fixed payment method order."""
    grouped = defaultdict(list)
    for inv in invoices:
        method = inv.get("payment_method")
        grouped[method].append(inv)

    grouped_invoices = []
    first_group = True

    for method in [m.value for m in PaymentMethod.Order]:
        if method not in grouped:
            continue

        items = grouped[method]
        transactions = build_transaction_rows(items, method, statement)
        summary = calculate_invoice_summaries(items, method, statement)
        has_staff_payment = False
        if method == PaymentMethod.INTERNAL.value:
            has_staff_payment = any("routing_slip" not in inv or inv["routing_slip"] is None for inv in items)
            statement_header_text = (
                StatementTitles["INTERNAL_STAFF"].value if has_staff_payment else StatementTitles[method].value
            )
        else:
            statement_header_text = StatementTitles[method].value

        method_context = {
            **summary,
            "payment_method": method,
            "total_paid": get_statement_currency_string(sum(Decimal(inv.get("paid", 0)) for inv in items)),
            "transactions": transactions,
            "is_index_0": first_group,
            "statement_header_text": statement_header_text,
            "include_service_provided": any(t.get("service_provided", False) for t in transactions),
        }

        if method == PaymentMethod.EFT.value:
            method_context["amount_owing"] = get_statement_currency_string(statement.get("amount_owing", 0.00))
            if statement.get("is_interim_statement") and statement_summary:
                method_context["latest_payment_date"] = statement_summary.get("latestStatementPaymentDate")
            elif not statement.get("is_interim_statement") and statement_summary:
                method_context["due_date"] = get_statement_date_string(statement_summary.get("dueDate"))

        if method == PaymentMethod.INTERNAL.value:
            method_context["is_staff_payment"] = has_staff_payment

        grouped_invoices.append(method_context)
        first_group = False

    return grouped_invoices


def calculate_invoice_summaries(invoices: List[dict], payment_method: str, statement: dict) -> dict:
    """Calculate invoice summaries for a payment method using database aggregation."""
    invoice_ids = [inv.get("id") for inv in invoices if inv.get("payment_method") == payment_method and inv.get("id")]
    statement_to_date = statement.get("to_date")

    if not invoice_ids:
        return {
            "paid_summary": 0.0,
            "due_summary": 0.0,
            "totals_summary": 0.0,
            "fees_total": 0.0,
            "service_fees_total": 0.0,
            "gst_total": 0.0,
            "refunds_total": 0.0,
            "credits_total": 0.0,
        }

    if payment_method not in [PaymentMethod.EFT.value, PaymentMethod.PAD.value]:
        # For non-EFT: refund applies if paid == 0 and refund > 0
        refund_condition = case((and_(InvoiceModel.paid == 0, InvoiceModel.refund > 0), InvoiceModel.refund), else_=0)
    else:
        # For EFT: refund applies if paid == 0 and refund > 0 and refund_date <= statement.to_date
        if statement_to_date:
            refund_condition = case(
                (
                    and_(
                        InvoiceModel.paid == 0,
                        InvoiceModel.refund > 0,
                        InvoiceModel.refund_date.isnot(None),
                        InvoiceModel.refund_date <= func.cast(statement_to_date, db.Date),
                    ),
                    InvoiceModel.refund,
                ),
                else_=0,
            )
        else:
            # Fallback if no statement_to_date provided
            refund_condition = case(
                (and_(InvoiceModel.paid == 0, InvoiceModel.refund > 0), InvoiceModel.refund), else_=0
            )

    if payment_method in [PaymentMethod.EFT.value, PaymentMethod.PAD.value] and statement_to_date:
        paid_condition = case(
            (
                and_(
                    InvoiceModel.payment_date.isnot(None),
                    InvoiceModel.payment_date <= func.cast(statement_to_date, db.Date),
                ),
                InvoiceModel.paid,
            ),
            else_=0,
        )
    else:
        paid_condition = InvoiceModel.paid

    result = (
        db.session.query(
            func.coalesce(func.sum(paid_condition), 0).label("paid_summary"),
            func.coalesce(func.sum(InvoiceModel.total - refund_condition), 0).label("totals_summary"),
            func.coalesce(func.sum(InvoiceModel.total - paid_condition - refund_condition), 0).label("due_summary"),
            func.coalesce(func.sum(InvoiceModel.total - InvoiceModel.service_fees - InvoiceModel.gst), 0).label(
                "fees_total"
            ),
            func.coalesce(func.sum(InvoiceModel.service_fees), 0).label("service_fees_total"),
            func.coalesce(func.sum(InvoiceModel.gst), 0).label("gst_total"),
            func.coalesce(
                func.sum(
                    case(
                        (InvoiceModel.invoice_status_code == InvoiceStatus.REFUNDED.value, InvoiceModel.refund),
                        else_=0,
                    )
                ),
                0,
            ).label("refunds_total"),
            func.coalesce(
                func.sum(
                    case(
                        (InvoiceModel.invoice_status_code == InvoiceStatus.CREDITED.value, InvoiceModel.refund),
                        else_=0,
                    )
                ),
                0,
            ).label("credits_total"),
        ).filter(and_(InvoiceModel.id.in_(invoice_ids), InvoiceModel.payment_method_code == payment_method))
    ).first()

    summary = {k: float(v or 0) for k, v in result._asdict().items()}
    return summary


def get_statement_status_for_invoice(inv: dict, payment_method: str, statement: dict) -> str:
    """For PAD: if payment_date is after statement.to_date, mark as 'Pending'."""
    default_status = inv.get("status_code", "")

    if payment_method == PaymentMethod.PAD.value and inv:
        payment_date = inv.get("payment_date")
        to_date = (statement or {}).get("to_date")
        if payment_date and to_date and parser.parse(payment_date) > parser.parse(to_date):
            return InvoiceStatus.APPROVED.value
    return default_status


@dataclass
class TransactionRow:
    """transactions details."""

    products: List[str]
    details: List[str]
    folio: str
    created_on: str
    fee: str
    service_fee: str
    gst: str
    total: str
    extra: dict = field(default_factory=dict)
    status_code: str = ""


def build_transaction_rows(
    invoices: List[dict], payment_method: PaymentMethod = None, statement: dict = None
) -> List[dict]:
    """Build transactions for grouped_invoices."""
    rows = []
    for inv in invoices:
        product_lines = []
        for item in inv.get("line_items", []):
            label = "(Cancelled) " if inv.get("status_code") == InvoiceStatus.CANCELLED.value else ""
            product_lines.append(f"{label}{item.get('description', '')}")

        detail_lines = []
        for detail in inv.get("details", []):
            detail_lines.append(f"{detail.get('label', '')} {detail.get('value', '')}")
        fee = max(inv.get("total", 0) - inv.get("service_fees", 0) - inv.get("gst", 0), 0)

        row = TransactionRow(
            products=product_lines,
            details=detail_lines,
            folio=inv.get("folio_number") or "-",
            created_on=get_statement_date_string(
                datetime.fromisoformat(inv["created_on"]).strftime("%b %d,%Y") if inv.get("created_on") else "-"
            ),
            fee=get_statement_currency_string(fee),
            service_fee=get_statement_currency_string(inv.get("service_fees", 0)),
            gst=get_statement_currency_string(inv.get("gst", 0)),
            total=get_statement_currency_string(inv.get("total", 0)),
            extra={
                k: v
                for k, v in inv.items()
                if k
                not in {
                    "details",
                    "folio_number",
                    "created_on",
                    "fee",
                    "gst",
                    "total",
                    "service_fees",
                    "status_code",
                }
            },
        )
        service_provided = False
        if payment_method:
            service_provided = determine_service_provision_status(inv.get("status_code", ""), payment_method)
        row.status_code = get_statement_status_for_invoice(inv, payment_method, statement)
        row.extra["service_provided"] = service_provided

        row_dict = cattrs.unstructure(row)
        row_dict.update(row_dict.pop("extra"))
        rows.append(row_dict)

    return rows


@dataclass
class StatementContext:
    """A class representing the context of a statement."""

    duration: Optional[str] = None
    amount_owing: Optional[str] = None
    from_date: Optional[str] = None
    to_date: Optional[str] = None
    created_on: Optional[str] = None
    frequency: Optional[str] = None
    extra: dict = field(default_factory=dict)


def build_statement_context(statement: dict) -> dict:
    """Build and enhance statement context with formatted fields."""
    if not statement:
        return statement

    statement_ = statement.copy()

    from_date = get_statement_date_string(statement.get("from_date"))
    to_date = get_statement_date_string(statement.get("to_date"))
    created_on = get_statement_date_string(statement.get("created_on"))
    frequency = statement.get("frequency", "")

    if frequency == StatementFrequency.DAILY.value and from_date:
        duration = from_date
    elif from_date and to_date:
        duration = f"{from_date} - {to_date}"
    elif from_date:
        duration = from_date
    else:
        duration = None

    amount_owing = statement.get("amount_owing")
    amount_owing_str = get_statement_currency_string(amount_owing) if amount_owing else get_statement_currency_string(0)

    enhanced_statement = StatementContext(
        duration=duration,
        amount_owing=amount_owing_str,
        from_date=from_date,
        to_date=to_date,
        created_on=created_on,
        frequency=frequency,
        extra={
            k: v
            for k, v in statement_.items()
            if k not in {"from_date", "to_date", "amount_owing", "created_on", "frequency"}
        },
    )
    enhanced_statement_dict = cattrs.unstructure(enhanced_statement)
    enhanced_statement_dict.update(enhanced_statement_dict.pop("extra"))
    return enhanced_statement_dict


@dataclass
class StatementSummary:
    """A class representing the summary of a statement."""

    last_statement_total: Optional[str] = None
    last_statement_paid_amount: Optional[str] = None
    cancelled_transactions: Optional[str] = None
    latest_statement_payment_date: Optional[str] = None
    due_date: Optional[str] = None
    extra: dict = field(default_factory=dict)


def build_statement_summary_context(statement_summary: dict) -> List[dict]:
    """Build and enhance statement_summary context with formatted fields."""
    if not statement_summary:
        return None

    def currency(v):
        return get_statement_currency_string(v)

    def date(v):
        return get_statement_date_string(v, "%B %d, %Y") if v else None

    handled_keys = {humps.camelize(f.name) for f in fields(StatementSummary)}

    summary_row = StatementSummary(
        last_statement_total=currency(statement_summary.get("lastStatementTotal")),
        last_statement_paid_amount=currency(statement_summary.get("lastStatementPaidAmount")),
        cancelled_transactions=(
            currency(statement_summary["cancelledTransactions"])
            if statement_summary.get("cancelledTransactions") not in [None, 0, "0", "0.00"]
            else None
        ),
        latest_statement_payment_date=date(statement_summary.get("latestStatementPaymentDate")),
        due_date=date(statement_summary.get("dueDate")),
        extra={k: v for k, v in statement_summary.items() if k not in handled_keys},
    )

    summary_row_dict = {humps.camelize(k): v for k, v in cattrs.unstructure(summary_row).items()}
    summary_row_dict.update(summary_row_dict.pop("extra"))
    if summary_row_dict.get("cancelledTransactions") is None:
        summary_row_dict.pop("cancelledTransactions")
    return summary_row_dict


def build_summary_page_context(grouped_invoices: List[dict]) -> dict:
    """
    Build summary context from grouped_invoices for the summary page.

    Summary page needs context because of chunked rendering in the report API.
    """
    if len(grouped_invoices or []) <= 1:
        return {"display_summary_page": False}

    grouped_summary: List[dict] = []

    summary_fields = ["totals_summary", "due_summary", "refunds_summary", "credits_summary"]

    for invoice in grouped_invoices or []:
        summary_item = {field: invoice.get(field, 0.00) for field in summary_fields}
<<<<<<< HEAD
        summary_item.update(
            {
                "refunds_total": invoice.get("refunds_total", 0.00),
                "credits_total": invoice.get("credits_total", 0.00),
                "refunds_credits_total": invoice.get("refunds_total", 0.00) + invoice.get("credits_total", 0.00),
                "payment_method": invoice.get("payment_method"),
            }
        )
=======
        payment_method = invoice.get("payment_method")
        summary_item.update({
            "refunds_total": invoice.get("refunds_total", 0.00),
            "credits_total": invoice.get("credits_total", 0.00),
            "refunds_credits_total": invoice.get("refunds_total", 0.00) + invoice.get("credits_total", 0.00),
            "payment_method": CodeService.find_code_value_by_type_and_code(
                Code.PAYMENT_METHODS.value, payment_method
            ).get("description", payment_method),
        })
>>>>>>> a9dd77f5
        grouped_summary.append(summary_item)

    totals = {field: sum(item[field] for item in grouped_summary) for field in summary_fields}
    totals["refunds_credits_total"] = sum(item["refunds_credits_total"] for item in grouped_summary)

    return {
        "grouped_summary": grouped_summary,
        "display_summary_page": True,
        "total": totals,
    }<|MERGE_RESOLUTION|>--- conflicted
+++ resolved
@@ -422,16 +422,6 @@
 
     for invoice in grouped_invoices or []:
         summary_item = {field: invoice.get(field, 0.00) for field in summary_fields}
-<<<<<<< HEAD
-        summary_item.update(
-            {
-                "refunds_total": invoice.get("refunds_total", 0.00),
-                "credits_total": invoice.get("credits_total", 0.00),
-                "refunds_credits_total": invoice.get("refunds_total", 0.00) + invoice.get("credits_total", 0.00),
-                "payment_method": invoice.get("payment_method"),
-            }
-        )
-=======
         payment_method = invoice.get("payment_method")
         summary_item.update({
             "refunds_total": invoice.get("refunds_total", 0.00),
@@ -441,7 +431,6 @@
                 Code.PAYMENT_METHODS.value, payment_method
             ).get("description", payment_method),
         })
->>>>>>> a9dd77f5
         grouped_summary.append(summary_item)
 
     totals = {field: sum(item[field] for item in grouped_summary) for field in summary_fields}
