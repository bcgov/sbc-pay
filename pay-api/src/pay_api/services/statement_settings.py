# Copyright © 2024 Province of British Columbia
#
# Licensed under the Apache License, Version 2.0 (the 'License');
# you may not use this file except in compliance with the License.
# You may obtain a copy of the License at
#
#     http://www.apache.org/licenses/LICENSE-2.0
#
# Unless required by applicable law or agreed to in writing, software
# distributed under the License is distributed on an 'AS IS' BASIS,
# WITHOUT WARRANTIES OR CONDITIONS OF ANY KIND, either express or implied.
# See the License for the specific language governing permissions and
# limitations under the License.
"""Service class to control all the operations related to statements."""
<<<<<<< HEAD
from datetime import datetime, timedelta, timezone
=======

from datetime import UTC, date, datetime, timedelta
>>>>>>> 1d0b71c2

from flask import current_app
from sqlalchemy import exists

from pay_api.models import PaymentAccount as PaymentAccountModel
from pay_api.models import Statement as StatementModel
from pay_api.models import StatementSettings as StatementSettingsModel
from pay_api.models import StatementSettingsSchema as StatementSettingsModelSchema
from pay_api.models import db
from pay_api.services import ActivityLogPublisher
from pay_api.utils.dataclasses import StatementIntervalChangeEvent
from pay_api.utils.enums import QueueSources, StatementFrequency
from pay_api.utils.util import current_local_time, get_first_and_last_dates_of_month, get_week_start_and_end_date


class StatementSettings:
    """Service to manage statement related operations."""

    @staticmethod
    def find_by_account_id(auth_account_id: str):
        """Find statements by account id."""
        current_app.logger.debug(f"<find_by_account_id {auth_account_id}")
        statements_settings = StatementSettingsModel.find_latest_settings(auth_account_id)
        if statements_settings is None:
            return None
        all_settings = []

        # iterate and find the next start date to all frequencies
        for freq in StatementFrequency:
            max_frequency = StatementSettings._find_longest_frequency(statements_settings.frequency, freq.value)
            last_date = StatementSettings._get_end_of(max_frequency)
            all_settings.append({"frequency": freq.name, "start_date": last_date + timedelta(days=1)})

        statements_settings_schema = StatementSettingsModelSchema()
        settings_details = {
            "current_frequency": statements_settings_schema.dump(statements_settings),
            "frequencies": all_settings,
        }

        current_app.logger.debug(">statements_find_by_account_id")
        return settings_details

    @staticmethod
    def update_statement_settings(auth_account_id: str, frequency: str):
        """Update statements by account id.

        rather than checking frequency changes by individual if , it just applies the following logic.
        find the maximum frequency of current one and new one ;and calculate the date which it will keep on going.

        """
        statements_settings_schema = StatementSettingsModelSchema()
        today = datetime.now(tz=UTC)
        current_statements_settings = StatementSettingsModel.find_active_settings(auth_account_id, today)
        payment_account: PaymentAccountModel = PaymentAccountModel.find_by_auth_account_id(auth_account_id)

        old_frequency = None
        if current_statements_settings is None:
            # no frequency yet.first time accessing the statement settings.so create a new record
            statements_settings = StatementSettingsModel(frequency=frequency, payment_account_id=payment_account.id)
            statements_settings.save()

            ActivityLogPublisher.publish_statement_interval_change_event(
                StatementIntervalChangeEvent(
                    account_id=payment_account.auth_account_id,
                    old_frequency=old_frequency,
                    new_frequency=frequency,
                    source=QueueSources.PAY_API.value,
                )
            )

            return statements_settings_schema.dump(statements_settings)

        # check if the latest one is the active one.. if not , inactivate the latest one.
        # this handles the case of quickly changing of frequencies..
        # changed from daily to monthly but then changed back to weekly..
        # the monthly didn't get applied ,but even before that its being changed to weekly
        future_statements_settings = StatementSettingsModel.find_latest_settings(auth_account_id)
        if future_statements_settings is not None and current_statements_settings.id != future_statements_settings.id:
            future_statements_settings.to_date = today
            future_statements_settings.save()

        old_frequency = current_statements_settings.frequency
        max_frequency = StatementSettings._find_longest_frequency(current_statements_settings.frequency, frequency)
        last_date = StatementSettings._get_end_of(max_frequency)
        current_statements_settings.to_date = last_date
        current_statements_settings.save()

        new_statements_settings = StatementSettingsModel(
            frequency=frequency,
            payment_account_id=payment_account.id,
            from_date=last_date + timedelta(days=1),
        )

        new_statements_settings.save()

        if old_frequency != frequency:
            ActivityLogPublisher.publish_statement_interval_change_event(
                StatementIntervalChangeEvent(
                    account_id=payment_account.auth_account_id,
                    old_frequency=old_frequency,
                    new_frequency=frequency,
                    source=QueueSources.PAY_API.value,
                )
            )

        return statements_settings_schema.dump(new_statements_settings)

    @staticmethod
    def _find_longest_frequency(old_frequency, new_frequency):
        """Return the longest frequency in the passed inputs."""
        freq_list = [
            StatementFrequency.DAILY.value,
            StatementFrequency.WEEKLY.value,
            StatementFrequency.MONTHLY.value,
        ]
        max_index = max(freq_list.index(old_frequency), freq_list.index(new_frequency))
        return freq_list[max_index]

    @staticmethod
    def _get_end_of(frequency: StatementFrequency):
        """Return the end of either week or month."""
        today = datetime.now(tz=UTC)
        end_date = current_local_time()
        if frequency == StatementFrequency.WEEKLY.value:
            end_date = get_week_start_and_end_date()[1]
        if frequency == StatementFrequency.MONTHLY.value:
            end_date = get_first_and_last_dates_of_month(today.month, today.year)[1]
        return end_date

    @classmethod
    def find_accounts_settings_by_frequency(
        cls,
        valid_date: datetime,
        frequency: StatementFrequency,
        from_date=None,
        to_date=None,
    ):
        """Return active statement setting for the account."""
        valid_date = valid_date.date()
        query = db.session.query(StatementSettingsModel, PaymentAccountModel).join(PaymentAccountModel)
        query = (
            query.filter(StatementSettingsModel.from_date <= valid_date)
            .filter((StatementSettingsModel.to_date.is_(None)) | (StatementSettingsModel.to_date >= valid_date))
            .filter(StatementSettingsModel.frequency == frequency.value)
        )

        if from_date and to_date:
            query = query.filter(StatementSettingsModel.to_date == to_date)
            query = query.filter(
                ~exists()
                .where(StatementModel.from_date <= from_date)
                .where(StatementModel.to_date >= to_date)
                .where(StatementModel.is_interim_statement.is_(True))
                .where(StatementModel.payment_account_id == StatementSettingsModel.payment_account_id)
            )
        return query.all()<|MERGE_RESOLUTION|>--- conflicted
+++ resolved
@@ -12,12 +12,8 @@
 # See the License for the specific language governing permissions and
 # limitations under the License.
 """Service class to control all the operations related to statements."""
-<<<<<<< HEAD
-from datetime import datetime, timedelta, timezone
-=======
 
 from datetime import UTC, date, datetime, timedelta
->>>>>>> 1d0b71c2
 
 from flask import current_app
 from sqlalchemy import exists
