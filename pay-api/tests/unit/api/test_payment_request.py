--- conflicted
+++ resolved
@@ -403,17 +403,14 @@
     assert rv.status_code == 400
     assert rv.json.get('type') == 'RS_NOT_ACTIVE'
 
-<<<<<<< HEAD
     # change status of routing slip to inactive
 
     rs_model = RoutingSlipModel.find_by_number(rs_number)
     rs_model.status = RoutingSlipStatus.ACTIVE.value
     rs_model.commit()
-
-    parent1 = get_routing_slip_request(number='child1234')
-=======
+    
     parent1 = get_routing_slip_request(number='432000434')
->>>>>>> 4523a247
+
     client.post('/api/v1/fas/routing-slips', data=json.dumps(parent1), headers=headers)
     link_data = {'childRoutingSlipNumber': rs_number, 'parentRoutingSlipNumber': f"{parent1.get('number')}"}
     client.post('/api/v1/fas/routing-slips/links', data=json.dumps(link_data), headers=headers)
