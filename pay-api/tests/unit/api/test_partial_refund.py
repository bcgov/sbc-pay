# Copyright © 2024 Province of British Columbia
#
# Licensed under the Apache License, Version 2.0 (the "License");
# you may not use this file except in compliance with the License.
# You may obtain a copy of the License at
#
#     http://www.apache.org/licenses/LICENSE-2.0
#
# Unless required by applicable law or agreed to in writing, software
# distributed under the License is distributed on an "AS IS" BASIS,
# WITHOUT WARRANTIES OR CONDITIONS OF ANY KIND, either express or implied.
# See the License for the specific language governing permissions and
# limitations under the License.

"""Tests to assure the refund end-point can handle partial refunds.

Test-Suite to ensure that the refunds endpoint for partials is working as expected.
"""

import json
from _decimal import Decimal
from datetime import UTC, datetime
from unittest.mock import Mock, patch

import pytest

from pay_api.models import CfsAccount as CfsAccountModel
from pay_api.models import CorpType as CorpTypeModel
from pay_api.models import Credit as CreditModel
from pay_api.models import EFTCredit, RefundPartialLine
from pay_api.models import Invoice as InvoiceModel
from pay_api.models import PartnerDisbursements as PartnerDisbursementsModel
from pay_api.models import PaymentAccount as PaymentAccountModel
from pay_api.models import PaymentLineItem as PaymentLineItemModel
from pay_api.models import PaymentMethod as PaymentMethodModel
from pay_api.models import Refund as RefundModel
from pay_api.models import RefundsPartial as RefundPartialModel
from pay_api.services.direct_pay_service import DirectPayService
from pay_api.services.refund import RefundService
from pay_api.utils.constants import REFUND_SUCCESS_MESSAGES
from pay_api.utils.enums import (
    CfsAccountStatus,
    DisbursementStatus,
    EFTCreditInvoiceStatus,
    EJVLinkType,
    InvoiceReferenceStatus,
    InvoiceStatus,
    PaymentMethod,
    RefundsPartialType,
    Role,
)
from pay_api.utils.errors import Error
from tests.utilities.base_test import (
    _get_base_paybc_response,
    factory_eft_credit,
    factory_eft_credit_invoice_link,
    factory_eft_file,
    factory_eft_shortname,
    factory_invoice_reference,
    get_claims,
    get_eft_enable_account_payload,
    get_payment_request,
    get_payment_request_with_payment_method,
    get_unlinked_pad_account_payload,
    token_header,
)


def test_create_refund(session, client, jwt, app, monkeypatch, mocker):
    """Assert that the endpoint  returns 202."""
    token = jwt.create_jwt(get_claims(app_request=app), token_header)
    headers = {"Authorization": f"Bearer {token}", "content-type": "application/json"}

    rv = client.post(
        "/api/v1/payment-requests",
        data=json.dumps(get_payment_request()),
        headers=headers,
    )
    inv_id = rv.json.get("id")
    invoice: InvoiceModel = InvoiceModel.find_by_id(inv_id)
    invoice.invoice_status_code = InvoiceStatus.PAID.value
    invoice.save()

    data = {
        "clientSystemUrl": "http://localhost:8080/coops-web/transactions/transaction_id=abcd",
        "payReturnUrl": "http://localhost:8080/pay-web",
    }
    receipt_number = "123451"
    rv = client.post(
        f"/api/v1/payment-requests/{inv_id}/transactions",
        data=json.dumps(data),
        headers=headers,
    )
    txn_id = rv.json.get("id")
    client.patch(
        f"/api/v1/payment-requests/{inv_id}/transactions/{txn_id}",
        data=json.dumps({"receipt_number": receipt_number}),
        headers=headers,
    )

    token = jwt.create_jwt(get_claims(app_request=app, role=Role.SYSTEM.value), token_header)
    headers = {"Authorization": f"Bearer {token}", "content-type": "application/json"}

    payment_line_items: list[PaymentLineItemModel] = invoice.payment_line_items
    refund_amount = float(payment_line_items[0].filing_fees / 2)
    refund_revenue = [
        {
            "paymentLineItemId": payment_line_items[0].id,
            "refundAmount": refund_amount,
            "refundType": RefundsPartialType.BASE_FEES.value,
        }
    ]

    direct_pay_service = DirectPayService()
    base_paybc_response = _get_base_paybc_response()
    refund_partial = [
        RefundPartialLine(
            payment_line_item_id=payment_line_items[0].id,
            refund_amount=Decimal(refund_amount),
            refund_type=RefundsPartialType.BASE_FEES.value,
        )
    ]
    with patch("pay_api.services.direct_pay_service.DirectPayService.get") as mock_get:
        mock_get.return_value.ok = True
        mock_get.return_value.status_code = 200
        mock_get.return_value.json.return_value = base_paybc_response
        payload = direct_pay_service.build_automated_refund_payload(invoice, refund_partial)
        assert payload
        assert payload["txnAmount"] == refund_partial[0].refund_amount
        assert payload["refundRevenue"][0]["lineNumber"] == "1"
        assert payload["refundRevenue"][0]["refundAmount"] == refund_partial[0].refund_amount

        mock_publish = Mock()
        mocker.patch("pay_api.services.gcp_queue.GcpQueue.publish", mock_publish)

        rv = client.post(
            f"/api/v1/payment-requests/{inv_id}/refunds",
            data=json.dumps({"reason": "Test", "refundRevenue": refund_revenue}),
            headers=headers,
        )
        assert rv.status_code == 202
        assert rv.json.get("message") == REFUND_SUCCESS_MESSAGES["DIRECT_PAY.PAID"]

        refund = RefundModel.find_latest_by_invoice_id(inv_id)
        assert refund is not None
        mock_publish.assert_called()

        refunds_partial = RefundService.get_refund_partials_by_refund_id(refund.id)
        assert refunds_partial
        assert len(refunds_partial) == 1

        refund = refunds_partial[0]
        assert refund.id is not None
        assert refund.payment_line_item_id == payment_line_items[0].id
        assert refund.refund_amount == refund_amount
        assert refund.refund_type == RefundsPartialType.BASE_FEES.value
        assert refund.is_credit is False

        invoice = InvoiceModel.find_by_id(invoice.id)
        assert invoice.invoice_status_code == InvoiceStatus.PAID.value
        assert invoice.refund_date.date() == datetime.now(tz=UTC).date()
        assert invoice.refund == refund_amount


def test_create_pad_partial_refund(session, client, jwt, app, account_admin_mock, monkeypatch):
    """Assert that the endpoint returns 202 and creates a credit on the account for partial refund."""
    # Create a PAD payment_account and cfs_account
    auth_account_id = 123456

    token = jwt.create_jwt(get_claims(role=Role.SYSTEM.value), token_header)
    headers = {"Authorization": f"Bearer {token}", "content-type": "application/json"}
    client.post(
        "/api/v1/accounts",
        data=json.dumps(get_unlinked_pad_account_payload(account_id=auth_account_id)),
        headers=headers,
    )
    pay_account: PaymentAccountModel = PaymentAccountModel.find_by_auth_account_id(auth_account_id)
    cfs_account: CfsAccountModel = CfsAccountModel.find_by_account_id(pay_account.id)[0]
    cfs_account.cfs_party = "2222"
    cfs_account.cfs_account = "2222"
    cfs_account.cfs_site = "2222"
    cfs_account.status = CfsAccountStatus.ACTIVE.value
    cfs_account.save()

    pay_account.pad_activation_date = datetime.now(tz=UTC)
    pay_account.save()

    token = jwt.create_jwt(get_claims(), token_header)
    headers = {
        "Authorization": f"Bearer {token}",
        "content-type": "application/json",
        "Account-Id": auth_account_id,
    }

    rv = client.post(
        "/api/v1/payment-requests",
        data=json.dumps(get_payment_request_with_payment_method(payment_method=PaymentMethod.PAD.value)),
        headers=headers,
    )

    inv_id = rv.json.get("id")

    inv: InvoiceModel = InvoiceModel.find_by_id(inv_id)
    inv.invoice_status_code = InvoiceStatus.PAID.value
    inv.payment_date = datetime.now(tz=UTC)
    inv.cfs_account_id = cfs_account.id
    inv.save()

    corp_type = CorpTypeModel.find_by_code(inv.corp_type_code)
    corp_type.has_partner_disbursements = True
    corp_type.save()

    payment_line_items: list[PaymentLineItemModel] = inv.payment_line_items

    refund_amount = float(payment_line_items[0].filing_fees / 2)
    refund_revenue = [
        {
            "paymentLineItemId": payment_line_items[0].id,
            "refundAmount": refund_amount,
            "refundType": RefundsPartialType.BASE_FEES.value,
        }
    ]

    with patch("pay_api.services.cfs_service.CFSService.create_cms") as mock_create_cms:
        mock_create_cms.return_value = {"credit_memo_number": "CM-123456"}

        token = jwt.create_jwt(get_claims(app_request=app, role=Role.SYSTEM.value), token_header)
        headers = {"Authorization": f"Bearer {token}", "content-type": "application/json"}
        rv = client.post(
            f"/api/v1/payment-requests/{inv_id}/refunds",
            data=json.dumps({"reason": "Test", "refundRevenue": refund_revenue}),
            headers=headers,
        )

        assert rv.status_code == 202
        assert rv.json.get("message") == REFUND_SUCCESS_MESSAGES["PAD.PAID"]

        refund = RefundModel.find_latest_by_invoice_id(inv_id)
        assert refund is not None

        refunds_partial = RefundService.get_refund_partials_by_refund_id(refund.id)
        assert refunds_partial
        assert len(refunds_partial) == 1

        refund = refunds_partial[0]
        assert refund.id is not None
        assert refund.payment_line_item_id == payment_line_items[0].id
        assert refund.refund_amount == refund_amount
        assert refund.refund_type == RefundsPartialType.BASE_FEES.value
        assert refund.is_credit is True

        inv = InvoiceModel.find_by_id(inv.id)
        assert inv.invoice_status_code == InvoiceStatus.PAID.value
        assert inv.refund_date.date() == datetime.now(tz=UTC).date()
        assert inv.refund == refund_amount

        credit = CreditModel.query.filter_by(account_id=inv.payment_account_id).first()
        assert credit is not None
        assert credit.amount == Decimal(str(refund_amount))
        assert credit.remaining_amount == Decimal(str(refund_amount))
        assert credit.is_credit_memo is True

        pay_account = PaymentAccountModel.find_by_id(inv.payment_account_id)
        assert pay_account.pad_credit == Decimal(str(refund_amount))

        partial_refund = refunds_partial[0]
        disbursements = PartnerDisbursementsModel.query.filter_by(
            target_id=partial_refund.id, target_type=EJVLinkType.PARTIAL_REFUND.value
        ).all()

        assert len(disbursements) == 1
        assert disbursements[0].amount == partial_refund.refund_amount
        assert disbursements[0].is_reversal is True
        assert disbursements[0].partner_code == inv.corp_type_code
        assert disbursements[0].status_code == DisbursementStatus.WAITING_FOR_JOB.value


def test_create_partial_refund_fails(session, client, jwt, app, monkeypatch):
    """Assert that the endpoint returns 400."""
    token = jwt.create_jwt(get_claims(app_request=app), token_header)
    headers = {"Authorization": f"Bearer {token}", "content-type": "application/json"}

    rv = client.post(
        "/api/v1/payment-requests",
        data=json.dumps(get_payment_request()),
        headers=headers,
    )
    inv_id = rv.json.get("id")

    data = {
        "clientSystemUrl": "http://localhost:8080/coops-web/transactions/transaction_id=abcd",
        "payReturnUrl": "http://localhost:8080/pay-web",
    }
    receipt_number = "123451"
    rv = client.post(
        f"/api/v1/payment-requests/{inv_id}/transactions",
        data=json.dumps(data),
        headers=headers,
    )
    txn_id = rv.json.get("id")
    client.patch(
        f"/api/v1/payment-requests/{inv_id}/transactions/{txn_id}",
        data=json.dumps({"receipt_number": receipt_number}),
        headers=headers,
    )

    invoice = InvoiceModel.find_by_id(inv_id)
    invoice.invoice_status_code = InvoiceStatus.APPROVED.value
    invoice.save()

    payment_line_items: list[PaymentLineItemModel] = invoice.payment_line_items
    refund_amount = float(payment_line_items[0].filing_fees / 2)
    refund_revenue = [
        {
            "paymentLineItemId": payment_line_items[0].id,
            "refundAmount": refund_amount,
            "refundType": RefundsPartialType.BASE_FEES.value,
        }
    ]

    token = jwt.create_jwt(get_claims(app_request=app, role=Role.SYSTEM.value), token_header)
    headers = {"Authorization": f"Bearer {token}", "content-type": "application/json"}
    rv = client.post(
        f"/api/v1/payment-requests/{inv_id}/refunds",
        data=json.dumps({"reason": "Test", "refundRevenue": refund_revenue}),
        headers=headers,
    )
    assert rv.status_code == 400
    assert rv.json.get("type") == Error.PARTIAL_REFUND_INVOICE_NOT_PAID.name
    assert RefundModel.find_latest_by_invoice_id(inv_id) is None

    refunds_partial = RefundService.get_refund_partials_by_invoice_id(inv_id)
    assert not refunds_partial
    assert len(refunds_partial) == 0


@pytest.mark.parametrize(
    "fee_type",
    [
        RefundsPartialType.BASE_FEES.value,
        RefundsPartialType.FUTURE_EFFECTIVE_FEES.value,
        RefundsPartialType.PRIORITY_FEES.value,
        RefundsPartialType.SERVICE_FEES.value,
    ],
)
def test_create_refund_validation(session, client, jwt, app, monkeypatch, fee_type):
    """Assert that the partial refund amount validation returns 400."""
    token = jwt.create_jwt(get_claims(app_request=app), token_header)
    headers = {"Authorization": f"Bearer {token}", "content-type": "application/json"}

    rv = client.post(
        "/api/v1/payment-requests",
        data=json.dumps(get_payment_request()),
        headers=headers,
    )
    inv_id = rv.json.get("id")
    invoice: InvoiceModel = InvoiceModel.find_by_id(inv_id)
    invoice.invoice_status_code = InvoiceStatus.PAID.value
    invoice.save()

    data = {
        "clientSystemUrl": "http://localhost:8080/coops-web/transactions/transaction_id=abcd",
        "payReturnUrl": "http://localhost:8080/pay-web",
    }
    receipt_number = "123451"
    rv = client.post(
        f"/api/v1/payment-requests/{inv_id}/transactions",
        data=json.dumps(data),
        headers=headers,
    )
    txn_id = rv.json.get("id")
    client.patch(
        f"/api/v1/payment-requests/{inv_id}/transactions/{txn_id}",
        data=json.dumps({"receipt_number": receipt_number}),
        headers=headers,
    )

    token = jwt.create_jwt(get_claims(app_request=app, role=Role.SYSTEM.value), token_header)
    headers = {"Authorization": f"Bearer {token}", "content-type": "application/json"}

    payment_line_items: list[PaymentLineItemModel] = invoice.payment_line_items
    payment_line_item = payment_line_items[0]
    refund_amount = 0
    match fee_type:
        case RefundsPartialType.BASE_FEES.value:
            refund_amount = payment_line_item.filing_fees + 1
        case RefundsPartialType.FUTURE_EFFECTIVE_FEES.value:
            refund_amount = payment_line_item.future_effective_fees + 1
        case RefundsPartialType.PRIORITY_FEES.value:
            refund_amount = payment_line_item.priority_fees + 1
    refund_revenue = [
        {
            "paymentLineItemId": payment_line_items[0].id,
            "refundAmount": float(refund_amount),
            "refundType": fee_type,
        }
    ]
    base_paybc_response = _get_base_paybc_response()
    with patch("pay_api.services.direct_pay_service.DirectPayService.get") as mock_get:
        mock_get.return_value.ok = True
        mock_get.return_value.status_code = 200
        mock_get.return_value.json.return_value = base_paybc_response

        rv = client.post(
            f"/api/v1/payment-requests/{inv_id}/refunds",
            data=json.dumps({"reason": "Test", "refundRevenue": refund_revenue}),
            headers=headers,
        )
        error_name = Error.REFUND_AMOUNT_INVALID.name

        if fee_type == RefundsPartialType.SERVICE_FEES.value:
            error_name = Error.PARTIAL_REFUND_SERVICE_FEES_NOT_ALLOWED.name

        assert rv.status_code == 400
        assert rv.json.get("type") == error_name
        assert RefundModel.find_latest_by_invoice_id(inv_id) is None


def test_invalid_payment_method_partial_refund(session, client, jwt, app, monkeypatch):
    """Assert that the partial refund unsupported payment method returns 400."""
    token = jwt.create_jwt(get_claims(app_request=app), token_header)
    headers = {"Authorization": f"Bearer {token}", "content-type": "application/json"}

    rv = client.post(
        "/api/v1/payment-requests",
        data=json.dumps(get_payment_request()),
        headers=headers,
    )
    inv_id = rv.json.get("id")
    invoice: InvoiceModel = InvoiceModel.find_by_id(inv_id)
    invoice.invoice_status_code = InvoiceStatus.PAID.value
    invoice.payment_method_code = PaymentMethod.EFT.value
    invoice.save()
    set_payment_method_partial_refund(invoice.payment_method_code, False)

    token = jwt.create_jwt(get_claims(app_request=app, role=Role.SYSTEM.value), token_header)
    headers = {"Authorization": f"Bearer {token}", "content-type": "application/json"}

    payment_line_items: list[PaymentLineItemModel] = invoice.payment_line_items
    refund_revenue = [
        {
            "paymentLineItemId": payment_line_items[0].id,
            "refundAmount": float(1),
            "refundType": RefundsPartialType.BASE_FEES.value,
        }
    ]

    rv = client.post(
        f"/api/v1/payment-requests/{inv_id}/refunds",
        data=json.dumps({"reason": "Test", "refundRevenue": refund_revenue}),
        headers=headers,
    )

    assert rv.status_code == 400
    assert rv.json.get("type") == Error.PARTIAL_REFUND_PAYMENT_METHOD_UNSUPPORTED.name
    assert RefundModel.find_latest_by_invoice_id(inv_id) is None
    assert not RefundPartialModel.get_partial_refunds_for_invoice(inv_id)


def setup_cfs_account(jwt, client, auth_account_id, account_payload):
    """Create cfs account."""
    token = jwt.create_jwt(get_claims(role=Role.SYSTEM.value), token_header)
    headers = {"Authorization": f"Bearer {token}", "content-type": "application/json"}
    client.post(
        "/api/v1/accounts",
        data=json.dumps(account_payload),
        headers=headers,
    )
    pay_account: PaymentAccountModel = PaymentAccountModel.find_by_auth_account_id(auth_account_id)
    cfs_account: CfsAccountModel = CfsAccountModel.find_by_account_id(pay_account.id)[0]
    cfs_account.cfs_party = "2222"
    cfs_account.cfs_account = "2222"
    cfs_account.cfs_site = "2222"
    cfs_account.status = CfsAccountStatus.ACTIVE.value
    cfs_account.save()

    return cfs_account


def test_eft_partial_refund_validation(session, client, jwt, app, monkeypatch):
    """Assert that the partial refund validation errors return 400."""
    token = jwt.create_jwt(get_claims(app_request=app), token_header)
    headers = {"Authorization": f"Bearer {token}", "content-type": "application/json"}
    auth_account_id = 4567
    cfs_account = setup_cfs_account(
        jwt=jwt,
        client=client,
        auth_account_id=auth_account_id,
        account_payload=get_eft_enable_account_payload(
            payment_method=PaymentMethod.EFT.value, account_id=auth_account_id
        ),
    )
    rv = client.post(
        "/api/v1/payment-requests",
        data=json.dumps(get_payment_request_with_payment_method(payment_method=PaymentMethod.EFT.value)),
        headers=headers,
    )

    inv_id = rv.json.get("id")
    invoice: InvoiceModel = InvoiceModel.find_by_id(inv_id)
    invoice.invoice_status_code = InvoiceStatus.PAID.value
    invoice.payment_method_code = PaymentMethod.EFT.value
    invoice.payment_date = datetime.now(tz=UTC)
    invoice.cfs_account_id = cfs_account.id
    invoice.save()
    set_payment_method_partial_refund(invoice.payment_method_code, True)

    token = jwt.create_jwt(get_claims(app_request=app, role=Role.SYSTEM.value), token_header)
    headers = {"Authorization": f"Bearer {token}", "content-type": "application/json"}

    payment_line_items: list[PaymentLineItemModel] = invoice.payment_line_items
    refund_revenue = [
        {
            "paymentLineItemId": payment_line_items[0].id,
            "refundAmount": float(1),
            "refundType": RefundsPartialType.BASE_FEES.value,
        }
    ]

    rv = client.post(
        f"/api/v1/payment-requests/{inv_id}/refunds",
        data=json.dumps({"reason": "Test", "refundRevenue": refund_revenue}),
        headers=headers,
    )
    assert rv.status_code == 400
    assert rv.json.get("type") == Error.EFT_PARTIAL_REFUND.name

    factory_invoice_reference(
        invoice_id=invoice.id, invoice_number="1234", status_code=InvoiceReferenceStatus.COMPLETED.value
    ).save()

    rv = client.post(
        f"/api/v1/payment-requests/{inv_id}/refunds",
        data=json.dumps({"reason": "Test", "refundRevenue": refund_revenue}),
        headers=headers,
    )
    assert rv.status_code == 400
    assert rv.json.get("type") == Error.EFT_PARTIAL_REFUND_MISSING_LINKS.name


def test_eft_partial_refund(session, client, jwt, app, monkeypatch):
    """Assert that the partial refund for EFT works."""
    token = jwt.create_jwt(get_claims(app_request=app), token_header)
    headers = {"Authorization": f"Bearer {token}", "content-type": "application/json"}
    auth_account_id = 4567
    cfs_account = setup_cfs_account(
        jwt=jwt,
        client=client,
        auth_account_id=auth_account_id,
        account_payload=get_eft_enable_account_payload(
            payment_method=PaymentMethod.EFT.value, account_id=auth_account_id
        ),
    )
    rv = client.post(
        "/api/v1/payment-requests",
        data=json.dumps(get_payment_request_with_payment_method(payment_method=PaymentMethod.EFT.value)),
        headers=headers,
    )

    inv_id = rv.json.get("id")
    invoice: InvoiceModel = InvoiceModel.find_by_id(inv_id)
    invoice.invoice_status_code = InvoiceStatus.PAID.value
    invoice.payment_method_code = PaymentMethod.EFT.value
    invoice.payment_date = datetime.now(tz=UTC)
    invoice.cfs_account_id = cfs_account.id
    invoice.save()
    corp_type = CorpTypeModel.find_by_code(invoice.corp_type_code)
    corp_type.has_partner_disbursements = True
    corp_type.save()

    factory_invoice_reference(
        invoice_id=invoice.id, invoice_number="1234", status_code=InvoiceReferenceStatus.COMPLETED.value
    ).save()

    short_name = factory_eft_shortname(short_name="TESTSHORTNAME").save()
    eft_file = factory_eft_file()
    eft_credit = factory_eft_credit(
        eft_file_id=eft_file.id, short_name_id=short_name.id, amount=invoice.total, remaining_amount=0
    )
    factory_eft_credit_invoice_link(
        invoice_id=invoice.id,
        eft_credit_id=eft_credit.id,
        status_code=EFTCreditInvoiceStatus.COMPLETED.value,
        amount=invoice.total,
        link_group_id=2,
    ).save()

    set_payment_method_partial_refund(invoice.payment_method_code, True)

    token = jwt.create_jwt(get_claims(app_request=app, role=Role.SYSTEM.value), token_header)
    headers = {"Authorization": f"Bearer {token}", "content-type": "application/json"}

    refund_amount = float(15)
    payment_line_items: list[PaymentLineItemModel] = invoice.payment_line_items
    refund_revenue = [
        {
            "paymentLineItemId": payment_line_items[0].id,
            "refundAmount": refund_amount,
            "refundType": RefundsPartialType.BASE_FEES.value,
        }
    ]

    with patch("pay_api.services.cfs_service.CFSService.create_cms") as mock_create_cms:
        mock_create_cms.return_value = {"credit_memo_number": "CM-123456"}
        rv = client.post(
            f"/api/v1/payment-requests/{inv_id}/refunds",
            data=json.dumps({"reason": "Test", "refundRevenue": refund_revenue}),
            headers=headers,
        )

        assert rv.status_code == 202
        assert rv.json.get("message") == REFUND_SUCCESS_MESSAGES["EFT.PAID"]
        refund = RefundModel.find_latest_by_invoice_id(inv_id)
        assert refund is not None

<<<<<<< HEAD
        refunds_partial = RefundService.get_refund_partials_by_refund_id(refund.id)
        assert refunds_partial
        assert len(refunds_partial) == 1

        refund = refunds_partial[0]
        assert refund.id is not None
        assert refund.payment_line_item_id == payment_line_items[0].id
        assert refund.refund_amount == refund_amount
        assert refund.refund_type == RefundsPartialType.BASE_FEES.value
        assert refund.is_credit is True

        inv = InvoiceModel.find_by_id(inv_id)
        assert inv.invoice_status_code == InvoiceStatus.PAID.value
        assert inv.refund_date.date() == datetime.now(tz=UTC).date()
        assert inv.refund == refund_amount

        credit = CreditModel.query.filter_by(account_id=inv.payment_account_id).first()
        assert credit is not None
        assert credit.amount == Decimal(str(refund_amount))
        assert credit.remaining_amount == Decimal(str(refund_amount))
        assert credit.is_credit_memo is True

        eft_credits = EFTCredit.get_eft_credits(short_name.id)
        assert eft_credits
        assert len(eft_credits) == 1
        assert eft_credits[0].amount == invoice.total
        assert eft_credits[0].remaining_amount == Decimal(str(refund_amount))

        partial_refund = refunds_partial[0]
        disbursements = PartnerDisbursementsModel.query.filter_by(
            target_id=partial_refund.id, target_type=EJVLinkType.PARTIAL_REFUND.value
        ).all()

        assert len(disbursements) == 1
        assert disbursements[0].amount == partial_refund.refund_amount
        assert disbursements[0].is_reversal is True
        assert disbursements[0].partner_code == inv.corp_type_code
        assert disbursements[0].status_code == DisbursementStatus.WAITING_FOR_JOB.value

        pay_account = PaymentAccountModel.find_by_id(invoice.payment_account_id)
        assert pay_account.eft_credit == refund_amount
        assert pay_account.ob_credit is None
        assert pay_account.pad_credit is None
=======
    refunds_partial = RefundService.get_refund_partials_by_invoice_id(inv_id)
    assert refunds_partial
    assert len(refunds_partial) == 1

    refund = refunds_partial[0]
    assert refund.id is not None
    assert refund.payment_line_item_id == payment_line_items[0].id
    assert refund.refund_amount == refund_amount
    assert refund.refund_type == RefundsPartialType.BASE_FEES.value
    assert refund.is_credit is True

    inv = InvoiceModel.find_by_id(inv_id)
    assert inv.invoice_status_code == InvoiceStatus.PAID.value
    assert inv.refund_date.date() == datetime.now(tz=UTC).date()
    assert inv.refund == refund_amount

    credit = CreditModel.query.filter_by(account_id=inv.payment_account_id).first()
    assert credit is not None
    assert credit.amount == Decimal(str(refund_amount))
    assert credit.remaining_amount == Decimal(str(refund_amount))
    assert credit.is_credit_memo is True

    eft_credits = EFTCredit.get_eft_credits(short_name.id)
    assert eft_credits
    assert len(eft_credits) == 1
    assert eft_credits[0].amount == invoice.total
    assert eft_credits[0].remaining_amount == Decimal(str(refund_amount))

    partial_refund = refunds_partial[0]
    disbursements = PartnerDisbursementsModel.query.filter_by(
        target_id=partial_refund.id, target_type=EJVLinkType.PARTIAL_REFUND.value
    ).all()

    assert len(disbursements) == 1
    assert disbursements[0].amount == partial_refund.refund_amount
    assert disbursements[0].is_reversal is True
    assert disbursements[0].partner_code == inv.corp_type_code
    assert disbursements[0].status_code == DisbursementStatus.WAITING_FOR_JOB.value

    pay_account = PaymentAccountModel.find_by_id(invoice.payment_account_id)
    assert pay_account.eft_credit == refund_amount
    assert pay_account.ob_credit == 0
    assert pay_account.pad_credit == 0
>>>>>>> e8237c6e


def set_payment_method_partial_refund(payment_method_code: str, enabled: bool):
    """Set partial refund flag on payment method."""
    payment_method = PaymentMethodModel.find_by_code(payment_method_code)
    payment_method.partial_refund = enabled
    payment_method.save()<|MERGE_RESOLUTION|>--- conflicted
+++ resolved
@@ -613,7 +613,6 @@
         refund = RefundModel.find_latest_by_invoice_id(inv_id)
         assert refund is not None
 
-<<<<<<< HEAD
         refunds_partial = RefundService.get_refund_partials_by_refund_id(refund.id)
         assert refunds_partial
         assert len(refunds_partial) == 1
@@ -655,53 +654,8 @@
 
         pay_account = PaymentAccountModel.find_by_id(invoice.payment_account_id)
         assert pay_account.eft_credit == refund_amount
-        assert pay_account.ob_credit is None
-        assert pay_account.pad_credit is None
-=======
-    refunds_partial = RefundService.get_refund_partials_by_invoice_id(inv_id)
-    assert refunds_partial
-    assert len(refunds_partial) == 1
-
-    refund = refunds_partial[0]
-    assert refund.id is not None
-    assert refund.payment_line_item_id == payment_line_items[0].id
-    assert refund.refund_amount == refund_amount
-    assert refund.refund_type == RefundsPartialType.BASE_FEES.value
-    assert refund.is_credit is True
-
-    inv = InvoiceModel.find_by_id(inv_id)
-    assert inv.invoice_status_code == InvoiceStatus.PAID.value
-    assert inv.refund_date.date() == datetime.now(tz=UTC).date()
-    assert inv.refund == refund_amount
-
-    credit = CreditModel.query.filter_by(account_id=inv.payment_account_id).first()
-    assert credit is not None
-    assert credit.amount == Decimal(str(refund_amount))
-    assert credit.remaining_amount == Decimal(str(refund_amount))
-    assert credit.is_credit_memo is True
-
-    eft_credits = EFTCredit.get_eft_credits(short_name.id)
-    assert eft_credits
-    assert len(eft_credits) == 1
-    assert eft_credits[0].amount == invoice.total
-    assert eft_credits[0].remaining_amount == Decimal(str(refund_amount))
-
-    partial_refund = refunds_partial[0]
-    disbursements = PartnerDisbursementsModel.query.filter_by(
-        target_id=partial_refund.id, target_type=EJVLinkType.PARTIAL_REFUND.value
-    ).all()
-
-    assert len(disbursements) == 1
-    assert disbursements[0].amount == partial_refund.refund_amount
-    assert disbursements[0].is_reversal is True
-    assert disbursements[0].partner_code == inv.corp_type_code
-    assert disbursements[0].status_code == DisbursementStatus.WAITING_FOR_JOB.value
-
-    pay_account = PaymentAccountModel.find_by_id(invoice.payment_account_id)
-    assert pay_account.eft_credit == refund_amount
-    assert pay_account.ob_credit == 0
-    assert pay_account.pad_credit == 0
->>>>>>> e8237c6e
+        assert pay_account.ob_credit == 0
+        assert pay_account.pad_credit == 0
 
 
 def set_payment_method_partial_refund(payment_method_code: str, enabled: bool):
