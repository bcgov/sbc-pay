# Copyright © 2023 Province of British Columbia
#
# Licensed under the Apache License, Version 2.0 (the "License");
# you may not use this file except in compliance with the License.
# You may obtain a copy of the License at
#
#     http://www.apache.org/licenses/LICENSE-2.0
#
# Unless required by applicable law or agreed to in writing, software
# distributed under the License is distributed on an "AS IS" BASIS,
# WITHOUT WARRANTIES OR CONDITIONS OF ANY KIND, either express or implied.
# See the License for the specific language governing permissions and
# limitations under the License.

"""Tests to assure the accounts end-point.

Test-Suite to ensure that the /accounts endpoint is working as expected.
"""

import json
from datetime import datetime
from decimal import Decimal

from pay_api.models import EFTCredit as EFTCreditModel
from pay_api.models import EFTCreditInvoiceLink as EFTCreditInvoiceModel
from pay_api.models import EFTFile as EFTFileModel
from pay_api.models import EFTShortnameLinks as EFTShortnameLinksModel
from pay_api.models import EFTShortnames as EFTShortnamesModel
from pay_api.models import EFTTransaction as EFTTransactionModel
from pay_api.models import PaymentAccount as PaymentAccountModel
<<<<<<< HEAD
from pay_api.models import Receipt as ReceiptModel
from pay_api.services.eft_service import EftService
=======
>>>>>>> fd0bbac6
from pay_api.utils.enums import (
    EFTCreditInvoiceStatus, EFTFileLineType, EFTProcessStatus, EFTShortnameStatus, PaymentMethod, Role,
    StatementFrequency)
from pay_api.utils.errors import Error
from tests.utilities.base_test import (
    factory_eft_file, factory_eft_shortname, factory_eft_shortname_link, factory_invoice, factory_payment_account,
    factory_statement, factory_statement_invoices, factory_statement_settings, get_claims, token_header)


def test_create_eft_short_name_link(session, client, jwt, app):
    """Assert that an EFT short name link can be created for an account with no credits or statements owing."""
    token = jwt.create_jwt(get_claims(roles=[Role.MANAGE_EFT.value],
                                      username='IDIR/JSMITH'), token_header)
    headers = {'Authorization': f'Bearer {token}', 'content-type': 'application/json'}
    factory_payment_account(payment_method_code=PaymentMethod.EFT.value,
                            auth_account_id='1234').save()

    short_name = factory_eft_shortname(short_name='TESTSHORTNAME').save()
    rv = client.post(f'/api/v1/eft-shortnames/{short_name.id}/links',
                     data=json.dumps({'accountId': '1234'}),
                     headers=headers)
    link_dict = rv.json
    assert rv.status_code == 200
    assert link_dict is not None
    assert link_dict['id'] is not None
    assert link_dict['shortNameId'] == short_name.id
    assert link_dict['statusCode'] == EFTShortnameStatus.PENDING.value
    assert link_dict['accountId'] == '1234'
    assert link_dict['updatedBy'] == 'IDIR/JSMITH'

    date_format = '%Y-%m-%dT%H:%M:%S.%f'
    assert datetime.strptime(link_dict['updatedOn'], date_format).date() == datetime.now().date()


def test_create_eft_short_name_link_with_credit_and_owing(db, session, client, jwt, app):
    """Assert that an EFT short name link can be created for an account with credit."""
    token = jwt.create_jwt(get_claims(roles=[Role.MANAGE_EFT.value],
                                      username='IDIR/JSMITH'), token_header)
    headers = {'Authorization': f'Bearer {token}', 'content-type': 'application/json'}
    payment_account = factory_payment_account(payment_method_code=PaymentMethod.EFT.value,
                                              auth_account_id='1234').save()

    short_name = factory_eft_shortname(short_name='TESTSHORTNAME').save()

    eft_file = factory_eft_file('test.txt')

    eft_credit_1 = EFTCreditModel()
    eft_credit_1.eft_file_id = eft_file.id
    eft_credit_1.amount = 100
    eft_credit_1.remaining_amount = 100
    eft_credit_1.short_name_id = short_name.id
    eft_credit_1.save()

    rv = client.post(f'/api/v1/eft-shortnames/{short_name.id}/links',
                     data=json.dumps({'accountId': '1234'}),
                     headers=headers)
    link_dict = rv.json
    assert rv.status_code == 200
    assert link_dict is not None
    assert link_dict['id'] is not None
    assert link_dict['shortNameId'] == short_name.id
    assert link_dict['statusCode'] == EFTShortnameStatus.PENDING.value
    assert link_dict['accountId'] == '1234'
    assert link_dict['updatedBy'] == 'IDIR/JSMITH'

    short_name_link_id = link_dict['id']
    rv = client.patch(f'/api/v1/eft-shortnames/{short_name.id}/links/{short_name_link_id}',
                      data=json.dumps({'statusCode': EFTShortnameStatus.INACTIVE.value}), headers=headers)
    assert rv.status_code == 200

    invoice = factory_invoice(payment_account, payment_method_code=PaymentMethod.EFT.value,
                              total=50, paid=0).save()

    statement_settings = factory_statement_settings(payment_account_id=payment_account.id,
                                                    frequency=StatementFrequency.MONTHLY.value)
    statement = factory_statement(payment_account_id=payment_account.id,
                                  frequency=StatementFrequency.MONTHLY.value,
                                  statement_settings_id=statement_settings.id)
    factory_statement_invoices(statement_id=statement.id, invoice_id=invoice.id)

    rv = client.post(f'/api/v1/eft-shortnames/{short_name.id}/links',
                     data=json.dumps({'accountId': '1234'}),
                     headers=headers)
    link_dict = rv.json
    assert rv.status_code == 200
    assert link_dict is not None
    assert link_dict['id'] is not None
    assert link_dict['shortNameId'] == short_name.id
    assert link_dict['statusCode'] == EFTShortnameStatus.PENDING.value
    assert link_dict['accountId'] == '1234'
    assert link_dict['updatedBy'] == 'IDIR/JSMITH'

    assert eft_credit_1.amount == 100
    assert eft_credit_1.remaining_amount == 50
    assert eft_credit_1.short_name_id == short_name.id

    credit_invoice: EFTCreditInvoiceModel = (db.session.query(EFTCreditInvoiceModel)
                                             .filter(EFTCreditInvoiceModel.eft_credit_id == eft_credit_1.id)
                                             .filter(EFTCreditInvoiceModel.invoice_id == invoice.id)).one_or_none()

    assert credit_invoice
    assert credit_invoice.eft_credit_id == eft_credit_1.id
    assert credit_invoice.invoice_id == invoice.id
    assert credit_invoice.status_code == EFTCreditInvoiceStatus.PENDING.value


def test_create_eft_short_name_link_validation(session, client, jwt, app):
    """Assert that invalid request is returned for existing short name link."""
    token = jwt.create_jwt(get_claims(roles=[Role.MANAGE_EFT.value],
                                      username='IDIR/JSMITH'), token_header)
    headers = {'Authorization': f'Bearer {token}', 'content-type': 'application/json'}
    short_name = factory_eft_shortname(short_name='TESTSHORTNAME').save()
    factory_eft_shortname_link(
        short_name_id=short_name.id,
        auth_account_id='1234',
        updated_by='IDIR/JSMITH'
    ).save()

    # Assert requires an auth account id for mapping
    rv = client.post(f'/api/v1/eft-shortnames/{short_name.id}/links',
                     data=json.dumps({}),
                     headers=headers)

    link_dict = rv.json
    assert rv.status_code == 400
    assert link_dict['type'] == 'EFT_SHORT_NAME_ACCOUNT_ID_REQUIRED'

    # Assert cannot create link to an existing mapped account id
    rv = client.post(f'/api/v1/eft-shortnames/{short_name.id}/links',
                     data=json.dumps({'accountId': '1234'}),
                     headers=headers)

    link_dict = rv.json
    assert rv.status_code == 400
    assert link_dict['type'] == 'EFT_SHORT_NAME_ALREADY_MAPPED'


def test_eft_short_name_unlink(session, client, jwt, app):
    """Assert that an EFT short name unlinking and basic state validation."""
    token = jwt.create_jwt(get_claims(roles=[Role.MANAGE_EFT.value],
                                      username='IDIR/JSMITH'), token_header)
    headers = {'Authorization': f'Bearer {token}', 'content-type': 'application/json'}
    account = factory_payment_account(payment_method_code=PaymentMethod.EFT.value,
                                      auth_account_id='1234').save()

    short_name = factory_eft_shortname(short_name='TESTSHORTNAME').save()
    short_name_link = EFTShortnameLinksModel(
        eft_short_name_id=short_name.id,
        status_code=EFTShortnameStatus.LINKED.value,
        auth_account_id=account.auth_account_id
    ).save()

    rv = client.get(f'/api/v1/eft-shortnames/{short_name.id}/links', headers=headers)
    links = rv.json
    assert rv.status_code == 200
    assert links['items']
    assert len(links['items']) == 1

    # Assert valid link status state
    rv = client.patch(f'/api/v1/eft-shortnames/{short_name.id}/links/{short_name_link.id}',
                      data=json.dumps({'statusCode': EFTShortnameStatus.LINKED.value}), headers=headers)

    link_dict = rv.json
    assert rv.status_code == 400
    assert link_dict['type'] == Error.EFT_SHORT_NAME_LINK_INVALID_STATUS.name

    rv = client.patch(f'/api/v1/eft-shortnames/{short_name.id}/links/{short_name_link.id}',
                      data=json.dumps({'statusCode': EFTShortnameStatus.INACTIVE.value}), headers=headers)

    link_dict = rv.json
    assert rv.status_code == 200
    assert link_dict['statusCode'] == EFTShortnameStatus.INACTIVE.value

    rv = client.get(f'/api/v1/eft-shortnames/{short_name.id}/links', headers=headers)
    links = rv.json
    assert rv.status_code == 200
    assert not links['items']


def test_get_eft_short_name_links(session, client, jwt, app):
    """Assert that short name links can be retrieved."""
    token = jwt.create_jwt(get_claims(roles=[Role.MANAGE_EFT.value],
                                      username='IDIR/JSMITH'), token_header)
    headers = {'Authorization': f'Bearer {token}', 'content-type': 'application/json'}
    account = factory_payment_account(payment_method_code=PaymentMethod.EFT.value,
                                      auth_account_id='1234',
                                      name='ABC-123',
                                      branch_name='123').save()
    short_name = factory_eft_shortname(short_name='TESTSHORTNAME').save()

    invoice = factory_invoice(account, payment_method_code=PaymentMethod.EFT.value,
                              total=50, paid=0).save()
    statement_settings = factory_statement_settings(payment_account_id=account.id,
                                                    frequency=StatementFrequency.MONTHLY.value)
    statement = factory_statement(payment_account_id=account.id,
                                  frequency=StatementFrequency.MONTHLY.value,
                                  statement_settings_id=statement_settings.id)
    factory_statement_invoices(statement_id=statement.id, invoice_id=invoice.id)

    # Assert an empty result set is properly returned
    rv = client.get(f'/api/v1/eft-shortnames/{short_name.id}/links',
                    headers=headers)

    link_dict = rv.json
    assert rv.status_code == 200
    assert link_dict is not None
    assert link_dict['items'] is not None
    assert len(link_dict['items']) == 0

    # Create a short name link
    rv = client.post(f'/api/v1/eft-shortnames/{short_name.id}/links',
                     data=json.dumps({'accountId': account.auth_account_id}),
                     headers=headers)

    link_dict = rv.json
    assert rv.status_code == 200

    # Assert link is returned in the result
    rv = client.get(f'/api/v1/eft-shortnames/{short_name.id}/links',
                    headers=headers)

    link_list_dict = rv.json
    assert rv.status_code == 200
    assert link_list_dict is not None
    assert link_list_dict['items'] is not None
    assert len(link_list_dict['items']) == 1

    link = link_list_dict['items'][0]
    assert link['accountId'] == account.auth_account_id
    assert link['id'] == link_dict['id']
    assert link['shortNameId'] == short_name.id
    assert link['accountId'] == account.auth_account_id
    assert link['accountName'] == 'ABC'
    assert link['accountBranch'] == '123'
    assert link['amountOwing'] == invoice.total
    assert link['statementId'] == statement.id
    assert link['statusCode'] == EFTShortnameStatus.PENDING.value
    assert link['updatedBy'] == 'IDIR/JSMITH'


def assert_short_name_summary(result_dict: dict,
                              short_name: EFTShortnamesModel,
                              transaction: EFTTransactionModel,
                              expected_credits_remaining: Decimal,
                              expected_linked_accounts_count: int):
    """Assert short name summary result."""
    date_format = '%Y-%m-%dT%H:%M:%S'
    assert result_dict['id'] == short_name.id
    assert result_dict['shortName'] == short_name.short_name
    assert result_dict['creditsRemaining'] == expected_credits_remaining
    assert result_dict['linkedAccountsCount'] == expected_linked_accounts_count
    assert datetime.strptime(result_dict['lastPaymentReceivedDate'], date_format) == transaction.deposit_date


def test_eft_short_name_summaries(session, client, jwt, app):
    """Assert that EFT short names summaries can be searched."""
    token = jwt.create_jwt(get_claims(roles=[Role.MANAGE_EFT.value]), token_header)
    headers = {'Authorization': f'Bearer {token}', 'content-type': 'application/json'}

    # Assert initial search returns empty items
    rv = client.get('/api/v1/eft-shortnames/summaries', headers=headers)
    assert rv.status_code == 200

    result_dict = rv.json
    assert result_dict is not None
    assert result_dict['items'] is not None
    assert len(result_dict['items']) == 0

    # create test data
    factory_payment_account(payment_method_code=PaymentMethod.EFT.value,
                            auth_account_id='1234',
                            name='ABC-123',
                            branch_name='123').save()

    short_name_1, s1_transaction1, short_name_2, s2_transaction1 = create_eft_summary_search_data()

    # Assert short name search brings back both short names
    rv = client.get('/api/v1/eft-shortnames/summaries?shortName=SHORT', headers=headers)
    assert rv.status_code == 200

    result_dict = rv.json
    assert result_dict is not None
    assert result_dict['page'] == 1
    assert result_dict['stateTotal'] == 2
    assert result_dict['total'] == 2
    assert result_dict['limit'] == 10
    assert result_dict['items'] is not None
    assert len(result_dict['items']) == 2
    assert_short_name_summary(result_dict['items'][0],
                              short_name_1, s1_transaction1, 204.0, 0)
    assert_short_name_summary(result_dict['items'][1],
                              short_name_2, s2_transaction1, 302.5, 1)

    # Assert short name search brings back first short name
    rv = client.get('/api/v1/eft-shortnames/summaries?shortName=name1', headers=headers)
    assert rv.status_code == 200

    result_dict = rv.json
    assert result_dict is not None
    assert result_dict['page'] == 1
    assert result_dict['stateTotal'] == 2
    assert result_dict['total'] == 1
    assert result_dict['limit'] == 10
    assert result_dict['items'] is not None
    assert len(result_dict['items']) == 1
    assert_short_name_summary(result_dict['items'][0],
                              short_name_1, s1_transaction1, 204.0, 0)

    # Assert search linked accounts count
    rv = client.get('/api/v1/eft-shortnames/summaries?linkedAccountsCount=0', headers=headers)
    assert rv.status_code == 200

    result_dict = rv.json
    assert result_dict is not None
    assert result_dict['page'] == 1
    assert result_dict['stateTotal'] == 2
    assert result_dict['total'] == 1
    assert result_dict['limit'] == 10
    assert result_dict['items'] is not None
    assert len(result_dict['items']) == 1
    assert_short_name_summary(result_dict['items'][0],
                              short_name_1, s1_transaction1, 204.0, 0)

    rv = client.get('/api/v1/eft-shortnames/summaries?linkedAccountsCount=1', headers=headers)
    assert rv.status_code == 200

    result_dict = rv.json
    assert result_dict is not None
    assert result_dict['page'] == 1
    assert result_dict['stateTotal'] == 2
    assert result_dict['total'] == 1
    assert result_dict['limit'] == 10
    assert result_dict['items'] is not None
    assert len(result_dict['items']) == 1
    assert_short_name_summary(result_dict['items'][0],
                              short_name_2, s2_transaction1, 302.5, 1)

    # Assert search by payment received date
    rv = client.get('/api/v1/eft-shortnames/summaries?'
                    'paymentReceivedStartDate=2024-01-16&paymentReceivedEndDate=2024-01-16', headers=headers)
    assert rv.status_code == 200

    result_dict = rv.json
    assert result_dict is not None
    assert result_dict['page'] == 1
    assert result_dict['stateTotal'] == 2
    assert result_dict['total'] == 1
    assert result_dict['limit'] == 10
    assert result_dict['items'] is not None
    assert len(result_dict['items']) == 1
    assert_short_name_summary(result_dict['items'][0],
                              short_name_2, s2_transaction1, 302.5, 1)

    # Assert search by short name id
    rv = client.get(f'/api/v1/eft-shortnames/summaries?shortNameId={short_name_2.id}', headers=headers)
    assert rv.status_code == 200

    result_dict = rv.json
    assert result_dict is not None
    assert result_dict['page'] == 1
    assert result_dict['stateTotal'] == 2
    assert result_dict['total'] == 1
    assert result_dict['limit'] == 10
    assert result_dict['items'] is not None
    assert len(result_dict['items']) == 1
    assert_short_name_summary(result_dict['items'][0],
                              short_name_2, s2_transaction1, 302.5, 1)

    # Assert search by remaining credits
    rv = client.get('/api/v1/eft-shortnames/summaries?creditsRemaining=204', headers=headers)
    assert rv.status_code == 200

    result_dict = rv.json
    assert result_dict is not None
    assert result_dict['page'] == 1
    assert result_dict['stateTotal'] == 2
    assert result_dict['total'] == 1
    assert result_dict['limit'] == 10
    assert result_dict['items'] is not None
    assert len(result_dict['items']) == 1
    assert_short_name_summary(result_dict['items'][0],
                              short_name_1, s1_transaction1, 204.0, 0)

    # Assert search query by no state will return all records
    rv = client.get('/api/v1/eft-shortnames/summaries', headers=headers)
    assert rv.status_code == 200

    result_dict = rv.json
    assert result_dict is not None
    assert result_dict['page'] == 1
    assert result_dict['stateTotal'] == 2
    assert result_dict['total'] == 2
    assert result_dict['limit'] == 10
    assert result_dict['items'] is not None
    assert len(result_dict['items']) == 2
    assert_short_name_summary(result_dict['items'][0],
                              short_name_1, s1_transaction1, 204.0, 0)
    assert_short_name_summary(result_dict['items'][1],
                              short_name_2, s2_transaction1, 302.5, 1)

    # Assert search pagination - page 1 works
    rv = client.get('/api/v1/eft-shortnames/summaries?page=1&limit=1', headers=headers)
    assert rv.status_code == 200

    result_dict = rv.json
    assert result_dict is not None
    assert result_dict['page'] == 1
    assert result_dict['stateTotal'] == 2
    assert result_dict['total'] == 2
    assert result_dict['limit'] == 1
    assert result_dict['items'] is not None
    assert len(result_dict['items']) == 1
    assert_short_name_summary(result_dict['items'][0],
                              short_name_1, s1_transaction1, 204.0, 0)

    # Assert search pagination - page 2 works
    rv = client.get('/api/v1/eft-shortnames/summaries?page=2&limit=1', headers=headers)
    assert rv.status_code == 200

    result_dict = rv.json
    assert result_dict is not None
    assert result_dict['page'] == 2
    assert result_dict['stateTotal'] == 2
    assert result_dict['total'] == 2
    assert result_dict['limit'] == 1
    assert result_dict['items'] is not None
    assert len(result_dict['items']) == 1
    assert_short_name_summary(result_dict['items'][0],
                              short_name_2, s2_transaction1, 302.5, 1)


def create_eft_summary_search_data():
    """Create seed data for EFT summary searches."""
    eft_file: EFTFileModel = factory_eft_file()
    short_name_1 = factory_eft_shortname(short_name='TESTSHORTNAME1').save()
    short_name_2 = factory_eft_shortname(short_name='TESTSHORTNAME2').save()
    factory_eft_shortname_link(
        short_name_id=short_name_2.id,
        auth_account_id='1234',
        updated_by='IDIR/JSMITH'
    ).save()

    # short_name_1 transactions to test getting first payment
    s1_transaction1: EFTTransactionModel = EFTTransactionModel(
        line_type=EFTFileLineType.TRANSACTION.value,
        line_number=1,
        file_id=eft_file.id,
        status_code=EFTProcessStatus.COMPLETED.value,
        transaction_date=datetime(2024, 1, 5, 2, 30),
        deposit_date=datetime(2024, 1, 6, 10, 5),
        deposit_amount_cents=10150,
        short_name_id=short_name_1.id
    ).save()

    EFTCreditModel(eft_file_id=eft_file.id,
                   short_name_id=s1_transaction1.short_name_id,
                   amount=s1_transaction1.deposit_amount_cents / 100,
                   remaining_amount=s1_transaction1.deposit_amount_cents / 100
                   ).save()

    # Identical to transaction 1 should not return duplicate short name rows - partitioned by transaction date, id
    s1_transaction2: EFTTransactionModel = EFTTransactionModel(
        line_type=EFTFileLineType.TRANSACTION.value,
        line_number=1,
        file_id=eft_file.id,
        status_code=EFTProcessStatus.COMPLETED.value,
        transaction_date=datetime(2024, 1, 5, 2, 30),
        deposit_date=datetime(2024, 1, 6, 10, 5),
        deposit_amount_cents=10250,
        short_name_id=short_name_1.id

    ).save()

    EFTCreditModel(eft_file_id=eft_file.id,
                   short_name_id=s1_transaction2.short_name_id,
                   amount=s1_transaction2.deposit_amount_cents / 100,
                   remaining_amount=s1_transaction2.deposit_amount_cents / 100
                   ).save()

    EFTTransactionModel(
        line_type=EFTFileLineType.TRANSACTION.value,
        line_number=1,
        file_id=eft_file.id,
        status_code=EFTProcessStatus.COMPLETED.value,
        transaction_date=datetime(2024, 1, 10, 2, 30),
        deposit_date=datetime(2024, 1, 5, 10, 5),
        deposit_amount_cents=30150,
        short_name_id=short_name_1.id
    ).save()

    # short_name_2 transactions - to test date filters
    s2_transaction1: EFTTransactionModel = EFTTransactionModel(
        line_type=EFTFileLineType.TRANSACTION.value,
        line_number=1,
        file_id=eft_file.id,
        status_code=EFTProcessStatus.COMPLETED.value,
        transaction_date=datetime(2024, 1, 15, 2, 30),
        deposit_date=datetime(2024, 1, 16, 10, 5),
        deposit_amount_cents=30250,
        short_name_id=short_name_2.id

    ).save()

    EFTCreditModel(eft_file_id=eft_file.id,
                   short_name_id=s2_transaction1.short_name_id,
                   amount=s2_transaction1.deposit_amount_cents / 100,
                   remaining_amount=s2_transaction1.deposit_amount_cents / 100
                   ).save()

    return short_name_1, s1_transaction1, short_name_2, s2_transaction1


def create_eft_search_data():
    """Create seed data for EFT searches."""
    payment_account_1 = factory_payment_account(payment_method_code=PaymentMethod.EFT.value,
                                                auth_account_id='1111',
                                                name='ABC-1111',
                                                branch_name='111').save()
    payment_account_2 = factory_payment_account(payment_method_code=PaymentMethod.EFT.value,
                                                auth_account_id='2222',
                                                name='DEF-2222',
                                                branch_name='222').save()
    payment_account_3 = factory_payment_account(payment_method_code=PaymentMethod.EFT.value,
                                                auth_account_id='3333',
                                                name='GHI-3333',
                                                branch_name='333').save()

    # Create unlinked short name
    short_name_unlinked = factory_eft_shortname(short_name='TESTSHORTNAME1').save()

    # Create single linked short name
    short_name_linked = factory_eft_shortname(short_name='TESTSHORTNAME2').save()
    factory_eft_shortname_link(
        short_name_id=short_name_linked.id,
        auth_account_id=payment_account_1.auth_account_id,
        updated_by='IDIR/JSMITH'
    ).save()
    # Create statement with multiple invoices
    s1_invoice_1 = factory_invoice(payment_account_1, payment_method_code=PaymentMethod.EFT.value,
                                   total=50, paid=0).save()
    s1_invoice_2 = factory_invoice(payment_account_1, payment_method_code=PaymentMethod.EFT.value,
                                   total=100.50, paid=0).save()
    s1_settings = factory_statement_settings(payment_account_id=payment_account_1.id,
                                             frequency=StatementFrequency.MONTHLY.value)
    statement_1 = factory_statement(payment_account_id=payment_account_1.id,
                                    frequency=StatementFrequency.MONTHLY.value,
                                    statement_settings_id=s1_settings.id)
    factory_statement_invoices(statement_id=statement_1.id, invoice_id=s1_invoice_1.id)
    factory_statement_invoices(statement_id=statement_1.id, invoice_id=s1_invoice_2.id)

    # Create multi account linked short name
    short_name_multi_linked = factory_eft_shortname(short_name='TESTSHORTNAME3').save()
    factory_eft_shortname_link(
        short_name_id=short_name_multi_linked.id,
        auth_account_id=payment_account_2.auth_account_id,
        updated_by='IDIR/JSMITH'
    ).save()
    factory_eft_shortname_link(
        short_name_id=short_name_multi_linked.id,
        auth_account_id=payment_account_3.auth_account_id,
        updated_by='IDIR/JSMITH'
    ).save()

    s2_settings = factory_statement_settings(payment_account_id=payment_account_2.id,
                                             frequency=StatementFrequency.MONTHLY.value)
    statement_2 = factory_statement(payment_account_id=payment_account_2.id,
                                    frequency=StatementFrequency.MONTHLY.value,
                                    statement_settings_id=s2_settings.id)

    s3_settings = factory_statement_settings(payment_account_id=payment_account_3.id,
                                             frequency=StatementFrequency.MONTHLY.value)
    statement_3 = factory_statement(payment_account_id=payment_account_3.id,
                                    frequency=StatementFrequency.MONTHLY.value,
                                    statement_settings_id=s3_settings.id)
    s3_invoice_1 = factory_invoice(payment_account_3, payment_method_code=PaymentMethod.EFT.value,
                                   total=33.33, paid=0).save()
    factory_statement_invoices(statement_id=statement_3.id, invoice_id=s3_invoice_1.id)

    return {
        'single-linked': {'short_name': short_name_linked,
                          'accounts': [payment_account_1],
                          'statement_summary': [{'statement_id': statement_1.id, 'owing_amount': 150.50}]},
        'multi-linked': {'short_name': short_name_multi_linked,
                         'accounts': [payment_account_2, payment_account_3],
                         'statement_summary': [{'statement_id': statement_2.id, 'owing_amount': 0},
                                               {'statement_id': statement_3.id, 'owing_amount': 33.33}]},
        'unlinked': {'short_name': short_name_unlinked,
                     'accounts': [],
                     'statement_summary': None}
    }


def assert_short_name(result_dict: dict, short_name: EFTShortnamesModel,
                      payment_account: PaymentAccountModel = None,
                      statement_summary=None):
    """Assert short name result."""
    assert result_dict['shortName'] == short_name.short_name

    if not payment_account:
        assert result_dict['accountId'] is None
        assert result_dict['accountName'] is None
        assert result_dict['accountBranch'] is None
    else:
        assert result_dict['accountId'] == payment_account.auth_account_id
        assert payment_account.name.startswith(result_dict['accountName'])
        assert result_dict['accountBranch'] == payment_account.branch_name

    if not statement_summary:
        assert result_dict['amountOwing'] == 0
        assert result_dict['statementId'] is None
    else:
        assert result_dict['amountOwing'] == statement_summary['owing_amount']
        assert result_dict['statementId'] == statement_summary['statement_id']


def test_search_eft_short_names(session, client, jwt, app):
    """Assert that EFT short names can be searched."""
    token = jwt.create_jwt(get_claims(roles=[Role.MANAGE_EFT.value]), token_header)
    headers = {'Authorization': f'Bearer {token}', 'content-type': 'application/json'}

    # Assert initial search returns empty items
    rv = client.get('/api/v1/eft-shortnames', headers=headers)
    assert rv.status_code == 200

    result_dict = rv.json
    assert result_dict is not None
    assert result_dict['items'] is not None
    assert len(result_dict['items']) == 0

    # create test data
    data_dict = create_eft_search_data()

    # Assert search returns unlinked short names
    rv = client.get('/api/v1/eft-shortnames?state=UNLINKED', headers=headers)
    assert rv.status_code == 200

    result_dict = rv.json
    assert result_dict is not None
    assert result_dict['page'] == 1
    assert result_dict['stateTotal'] == 1
    assert result_dict['total'] == 1
    assert result_dict['limit'] == 10
    assert result_dict['items'] is not None
    assert len(result_dict['items']) == 1
    assert result_dict['items'][0]['shortName'] == 'TESTSHORTNAME1'
    assert_short_name(result_dict['items'][0], data_dict['unlinked']['short_name'])

    # Assert search returns linked short names with payment account name that has a branch
    rv = client.get('/api/v1/eft-shortnames?state=LINKED', headers=headers)
    assert rv.status_code == 200

    result_dict = rv.json
    assert result_dict is not None
    assert result_dict['page'] == 1
    assert result_dict['stateTotal'] == 2
    assert result_dict['total'] == 3
    assert result_dict['limit'] == 10
    assert result_dict['items'] is not None
    assert len(result_dict['items']) == 3
    assert_short_name(result_dict['items'][0],
                      data_dict['single-linked']['short_name'],
                      data_dict['single-linked']['accounts'][0],
                      data_dict['single-linked']['statement_summary'][0])
    assert_short_name(result_dict['items'][1],
                      data_dict['multi-linked']['short_name'],
                      data_dict['multi-linked']['accounts'][0],
                      data_dict['multi-linked']['statement_summary'][0])
    assert_short_name(result_dict['items'][2],
                      data_dict['multi-linked']['short_name'],
                      data_dict['multi-linked']['accounts'][1],
                      data_dict['multi-linked']['statement_summary'][1])

    # Assert search account name
    rv = client.get('/api/v1/eft-shortnames?state=LINKED&accountName=BC', headers=headers)
    assert rv.status_code == 200

    result_dict = rv.json
    assert result_dict is not None
    assert result_dict['page'] == 1
    assert result_dict['stateTotal'] == 2
    assert result_dict['total'] == 1
    assert result_dict['limit'] == 10
    assert result_dict['items'] is not None
    assert len(result_dict['items']) == 1
    assert_short_name(result_dict['items'][0],
                      data_dict['single-linked']['short_name'],
                      data_dict['single-linked']['accounts'][0],
                      data_dict['single-linked']['statement_summary'][0])

    # Assert search account branch
    rv = client.get('/api/v1/eft-shortnames?state=LINKED&accountBranch=2', headers=headers)
    assert rv.status_code == 200

    result_dict = rv.json
    assert result_dict is not None
    assert result_dict['page'] == 1
    assert result_dict['stateTotal'] == 2
    assert result_dict['total'] == 1
    assert result_dict['limit'] == 10
    assert result_dict['items'] is not None
    assert len(result_dict['items']) == 1
    assert_short_name(result_dict['items'][0],
                      data_dict['multi-linked']['short_name'],
                      data_dict['multi-linked']['accounts'][0],
                      data_dict['multi-linked']['statement_summary'][0])

    # Assert search query by no state will return all records
    rv = client.get('/api/v1/eft-shortnames', headers=headers)
    assert rv.status_code == 200

    result_dict = rv.json
    assert result_dict is not None
    assert result_dict['page'] == 1
    assert result_dict['stateTotal'] == 3
    assert result_dict['total'] == 4
    assert result_dict['limit'] == 10
    assert result_dict['items'] is not None
    assert len(result_dict['items']) == 4
    assert_short_name(result_dict['items'][0],
                      data_dict['unlinked']['short_name'])
    assert_short_name(result_dict['items'][1],
                      data_dict['single-linked']['short_name'],
                      data_dict['single-linked']['accounts'][0],
                      data_dict['single-linked']['statement_summary'][0])
    assert_short_name(result_dict['items'][2],
                      data_dict['multi-linked']['short_name'],
                      data_dict['multi-linked']['accounts'][0],
                      data_dict['multi-linked']['statement_summary'][0])
    assert_short_name(result_dict['items'][3],
                      data_dict['multi-linked']['short_name'],
                      data_dict['multi-linked']['accounts'][1],
                      data_dict['multi-linked']['statement_summary'][1])

    # Assert search pagination - page 1 works
    rv = client.get('/api/v1/eft-shortnames?page=1&limit=1', headers=headers)
    assert rv.status_code == 200

    result_dict = rv.json
    assert result_dict is not None
    assert result_dict['page'] == 1
    assert result_dict['stateTotal'] == 3
    assert result_dict['total'] == 4
    assert result_dict['limit'] == 1
    assert result_dict['items'] is not None
    assert len(result_dict['items']) == 1
    assert_short_name(result_dict['items'][0],
                      data_dict['unlinked']['short_name'])

    # Assert search pagination - page 2 works
    rv = client.get('/api/v1/eft-shortnames?page=2&limit=1', headers=headers)
    assert rv.status_code == 200

    result_dict = rv.json
    assert result_dict is not None
    assert result_dict['page'] == 2
    assert result_dict['stateTotal'] == 3
    assert result_dict['total'] == 4
    assert result_dict['limit'] == 1
    assert result_dict['items'] is not None
    assert len(result_dict['items']) == 1
    assert_short_name(result_dict['items'][0],
                      data_dict['single-linked']['short_name'],
                      data_dict['single-linked']['accounts'][0],
                      data_dict['single-linked']['statement_summary'][0])

    # Assert search text brings back one short name
    rv = client.get('/api/v1/eft-shortnames?shortName=name1', headers=headers)
    assert rv.status_code == 200

    result_dict = rv.json
    assert result_dict is not None
    assert result_dict['page'] == 1
    assert result_dict['stateTotal'] == 3
    assert result_dict['total'] == 1
    assert result_dict['limit'] == 10
    assert result_dict['items'] is not None
    assert len(result_dict['items']) == 1
    assert_short_name(result_dict['items'][0],
                      data_dict['unlinked']['short_name'])

    # Assert search account id
    rv = client.get('/api/v1/eft-shortnames?state=LINKED&accountId=1111', headers=headers)
    assert rv.status_code == 200

    result_dict = rv.json
    assert result_dict is not None
    assert result_dict['page'] == 1
    assert result_dict['stateTotal'] == 2
    assert result_dict['total'] == 1
    assert result_dict['limit'] == 10
    assert result_dict['items'] is not None
    assert len(result_dict['items']) == 1
    assert_short_name(result_dict['items'][0],
                      data_dict['single-linked']['short_name'],
                      data_dict['single-linked']['accounts'][0],
<<<<<<< HEAD
                      data_dict['single-linked']['statement_summary'][0])


@pytest.mark.skip(reason='This needs to be re-thought, the create cfs invoice job should be handling receipt creation'
                         'and creating invoice references when payments are mapped, '
                         'it should wait until 6 pm before marking invoices as PAID'
                         'Otherwise calls to CFS could potentially fail and the two systems would go out of sync.')
def test_apply_eft_short_name_credits(session, client, jwt, app):
    """Assert that credits are applied to invoices when short name is mapped to an account."""
    token = jwt.create_jwt(get_claims(roles=[Role.STAFF.value, Role.MANAGE_EFT.value]), token_header)
    headers = {'Authorization': f'Bearer {token}', 'content-type': 'application/json'}
    short_name = factory_eft_shortname(short_name='TESTSHORTNAME').save()

    payment_account = factory_payment_account(payment_method_code=PaymentMethod.EFT.value,
                                              auth_account_id='1234').save()
    invoice_1 = factory_invoice(payment_account, payment_method_code=PaymentMethod.EFT.value,
                                total=50, paid=0).save()
    invoice_2 = factory_invoice(payment_account, payment_method_code=PaymentMethod.EFT.value,
                                total=200, paid=0).save()
    eft_file = factory_eft_file('test.txt')

    eft_credit_1 = EFTCreditModel()
    eft_credit_1.eft_file_id = eft_file.id
    eft_credit_1.payment_account_id = payment_account.id
    eft_credit_1.amount = 50
    eft_credit_1.remaining_amount = 50
    eft_credit_1.short_name_id = short_name.id
    eft_credit_1.save()

    eft_credit_2 = EFTCreditModel()
    eft_credit_2.eft_file_id = eft_file.id
    eft_credit_2.payment_account_id = payment_account.id
    eft_credit_2.amount = 150
    eft_credit_2.remaining_amount = 150
    eft_credit_2.short_name_id = short_name.id
    eft_credit_2.save()

    rv = client.patch(f'/api/v1/eft-shortnames/{short_name.id}',
                      data=json.dumps({'accountId': '1234'}),
                      headers=headers)
    shortname_dict = rv.json
    assert rv.status_code == 200
    assert shortname_dict is not None
    assert shortname_dict['id'] is not None
    assert shortname_dict['shortName'] == 'TESTSHORTNAME'
    assert shortname_dict['accountId'] == '1234'

    # Assert credits have the correct remaining values
    assert eft_credit_1.remaining_amount == 0
    assert eft_credit_1.payment_account_id == payment_account.id
    assert eft_credit_2.remaining_amount == 0
    assert eft_credit_2.payment_account_id == payment_account.id

    today = datetime.now().date()

    # Assert details of fully paid invoice
    invoice_1_paid = 50
    assert invoice_1.payment_method_code == PaymentMethod.EFT.value
    assert invoice_1.invoice_status_code == InvoiceStatus.PAID.value
    assert invoice_1.payment_date is not None
    assert invoice_1.payment_date.date() == today
    assert invoice_1.paid == invoice_1_paid
    assert invoice_1.total == invoice_1_paid

    receipt: ReceiptModel = ReceiptModel.find_by_invoice_id_and_receipt_number(invoice_1.id, invoice_1.id)
    assert receipt is not None
    assert receipt.receipt_number == str(invoice_1.id)
    assert receipt.receipt_amount == invoice_1_paid

    payment: PaymentModel = PaymentModel.find_payment_for_invoice(invoice_1.id)
    assert payment is not None
    assert payment.payment_date.date() == today
    assert payment.invoice_number == f'{current_app.config["EFT_INVOICE_PREFIX"]}{invoice_1.id}'
    assert payment.payment_account_id == payment_account.id
    assert payment.payment_status_code == PaymentStatus.COMPLETED.value
    assert payment.payment_method_code == PaymentMethod.EFT.value
    assert payment.invoice_amount == invoice_1_paid
    assert payment.paid_amount == invoice_1_paid

    assert not invoice_1.references

    # Assert details of partially paid invoice
    invoice_2_paid = 150
    assert invoice_2.payment_method_code == PaymentMethod.EFT.value
    assert invoice_2.invoice_status_code == InvoiceStatus.PARTIAL.value
    assert invoice_2.payment_date is not None
    assert invoice_2.payment_date.date() == today
    assert invoice_2.paid == 150
    assert invoice_2.total == 200

    receipt: ReceiptModel = ReceiptModel.find_by_invoice_id_and_receipt_number(invoice_2.id, invoice_2.id)
    assert receipt is not None
    assert receipt.receipt_number == str(invoice_2.id)
    assert receipt.receipt_amount == invoice_2_paid

    payment: PaymentModel = PaymentModel.find_payment_for_invoice(invoice_2.id)
    assert payment is not None
    assert payment.payment_date.date() == today
    assert payment.invoice_number == f'{current_app.config["EFT_INVOICE_PREFIX"]}{invoice_2.id}'
    assert payment.payment_account_id == payment_account.id
    assert payment.payment_status_code == PaymentStatus.COMPLETED.value
    assert payment.payment_method_code == PaymentMethod.EFT.value
    assert payment.invoice_amount == 200
    assert payment.paid_amount == invoice_2_paid

    assert not invoice_2.references


def test_post_shortname_refund_success(client, mocker, jwt, app):
    """Test successful creation of a shortname refund."""
    token = jwt.create_jwt(get_claims(roles=[Role.EFT_REFUND.value]), token_header)
    headers = {'Authorization': f'Bearer {token}', 'content-type': 'application/json'}

    mock_create_shortname_refund = mocker.patch.object(EftService, 'create_shortname_refund')
    mock_create_shortname_refund.return_value = {'refundId': '12345'}

    data = {
                'shortNameId': '12345',
                'authAccountId': '123',
                'refundAmount': 100.00,
                'casSupplierNum': 'CAS123',
                'refundEmail': 'test@example.com',
                'comment': 'Refund for overpayment'
            }

    rv = client.post('/api/v1/eft-shortnames/shortname-refund', headers=headers, json=data)

    assert rv.status_code == 202
    assert rv.json == {'refundId': '12345'}
    mock_create_shortname_refund.assert_called_once_with(data)


def test_post_shortname_refund_invalid_request(client, mocker, jwt, app):
    """Test handling of invalid request format."""
    data = {
        'invalid_field': 'invalid_value'
    }

    token = jwt.create_jwt(get_claims(roles=[Role.EFT_REFUND.value]), token_header)
    headers = {'Authorization': f'Bearer {token}', 'content-type': 'application/json'}

    rv = client.post('/api/v1/eft-shortnames/shortname-refund', headers=headers, json=data)

    assert rv.status_code == 400
    assert 'INVALID_REQUEST' in rv.json['type']
=======
                      data_dict['single-linked']['statement_summary'][0])
>>>>>>> fd0bbac6
<|MERGE_RESOLUTION|>--- conflicted
+++ resolved
@@ -28,11 +28,7 @@
 from pay_api.models import EFTShortnames as EFTShortnamesModel
 from pay_api.models import EFTTransaction as EFTTransactionModel
 from pay_api.models import PaymentAccount as PaymentAccountModel
-<<<<<<< HEAD
-from pay_api.models import Receipt as ReceiptModel
 from pay_api.services.eft_service import EftService
-=======
->>>>>>> fd0bbac6
 from pay_api.utils.enums import (
     EFTCreditInvoiceStatus, EFTFileLineType, EFTProcessStatus, EFTShortnameStatus, PaymentMethod, Role,
     StatementFrequency)
@@ -828,113 +824,7 @@
     assert_short_name(result_dict['items'][0],
                       data_dict['single-linked']['short_name'],
                       data_dict['single-linked']['accounts'][0],
-<<<<<<< HEAD
                       data_dict['single-linked']['statement_summary'][0])
-
-
-@pytest.mark.skip(reason='This needs to be re-thought, the create cfs invoice job should be handling receipt creation'
-                         'and creating invoice references when payments are mapped, '
-                         'it should wait until 6 pm before marking invoices as PAID'
-                         'Otherwise calls to CFS could potentially fail and the two systems would go out of sync.')
-def test_apply_eft_short_name_credits(session, client, jwt, app):
-    """Assert that credits are applied to invoices when short name is mapped to an account."""
-    token = jwt.create_jwt(get_claims(roles=[Role.STAFF.value, Role.MANAGE_EFT.value]), token_header)
-    headers = {'Authorization': f'Bearer {token}', 'content-type': 'application/json'}
-    short_name = factory_eft_shortname(short_name='TESTSHORTNAME').save()
-
-    payment_account = factory_payment_account(payment_method_code=PaymentMethod.EFT.value,
-                                              auth_account_id='1234').save()
-    invoice_1 = factory_invoice(payment_account, payment_method_code=PaymentMethod.EFT.value,
-                                total=50, paid=0).save()
-    invoice_2 = factory_invoice(payment_account, payment_method_code=PaymentMethod.EFT.value,
-                                total=200, paid=0).save()
-    eft_file = factory_eft_file('test.txt')
-
-    eft_credit_1 = EFTCreditModel()
-    eft_credit_1.eft_file_id = eft_file.id
-    eft_credit_1.payment_account_id = payment_account.id
-    eft_credit_1.amount = 50
-    eft_credit_1.remaining_amount = 50
-    eft_credit_1.short_name_id = short_name.id
-    eft_credit_1.save()
-
-    eft_credit_2 = EFTCreditModel()
-    eft_credit_2.eft_file_id = eft_file.id
-    eft_credit_2.payment_account_id = payment_account.id
-    eft_credit_2.amount = 150
-    eft_credit_2.remaining_amount = 150
-    eft_credit_2.short_name_id = short_name.id
-    eft_credit_2.save()
-
-    rv = client.patch(f'/api/v1/eft-shortnames/{short_name.id}',
-                      data=json.dumps({'accountId': '1234'}),
-                      headers=headers)
-    shortname_dict = rv.json
-    assert rv.status_code == 200
-    assert shortname_dict is not None
-    assert shortname_dict['id'] is not None
-    assert shortname_dict['shortName'] == 'TESTSHORTNAME'
-    assert shortname_dict['accountId'] == '1234'
-
-    # Assert credits have the correct remaining values
-    assert eft_credit_1.remaining_amount == 0
-    assert eft_credit_1.payment_account_id == payment_account.id
-    assert eft_credit_2.remaining_amount == 0
-    assert eft_credit_2.payment_account_id == payment_account.id
-
-    today = datetime.now().date()
-
-    # Assert details of fully paid invoice
-    invoice_1_paid = 50
-    assert invoice_1.payment_method_code == PaymentMethod.EFT.value
-    assert invoice_1.invoice_status_code == InvoiceStatus.PAID.value
-    assert invoice_1.payment_date is not None
-    assert invoice_1.payment_date.date() == today
-    assert invoice_1.paid == invoice_1_paid
-    assert invoice_1.total == invoice_1_paid
-
-    receipt: ReceiptModel = ReceiptModel.find_by_invoice_id_and_receipt_number(invoice_1.id, invoice_1.id)
-    assert receipt is not None
-    assert receipt.receipt_number == str(invoice_1.id)
-    assert receipt.receipt_amount == invoice_1_paid
-
-    payment: PaymentModel = PaymentModel.find_payment_for_invoice(invoice_1.id)
-    assert payment is not None
-    assert payment.payment_date.date() == today
-    assert payment.invoice_number == f'{current_app.config["EFT_INVOICE_PREFIX"]}{invoice_1.id}'
-    assert payment.payment_account_id == payment_account.id
-    assert payment.payment_status_code == PaymentStatus.COMPLETED.value
-    assert payment.payment_method_code == PaymentMethod.EFT.value
-    assert payment.invoice_amount == invoice_1_paid
-    assert payment.paid_amount == invoice_1_paid
-
-    assert not invoice_1.references
-
-    # Assert details of partially paid invoice
-    invoice_2_paid = 150
-    assert invoice_2.payment_method_code == PaymentMethod.EFT.value
-    assert invoice_2.invoice_status_code == InvoiceStatus.PARTIAL.value
-    assert invoice_2.payment_date is not None
-    assert invoice_2.payment_date.date() == today
-    assert invoice_2.paid == 150
-    assert invoice_2.total == 200
-
-    receipt: ReceiptModel = ReceiptModel.find_by_invoice_id_and_receipt_number(invoice_2.id, invoice_2.id)
-    assert receipt is not None
-    assert receipt.receipt_number == str(invoice_2.id)
-    assert receipt.receipt_amount == invoice_2_paid
-
-    payment: PaymentModel = PaymentModel.find_payment_for_invoice(invoice_2.id)
-    assert payment is not None
-    assert payment.payment_date.date() == today
-    assert payment.invoice_number == f'{current_app.config["EFT_INVOICE_PREFIX"]}{invoice_2.id}'
-    assert payment.payment_account_id == payment_account.id
-    assert payment.payment_status_code == PaymentStatus.COMPLETED.value
-    assert payment.payment_method_code == PaymentMethod.EFT.value
-    assert payment.invoice_amount == 200
-    assert payment.paid_amount == invoice_2_paid
-
-    assert not invoice_2.references
 
 
 def test_post_shortname_refund_success(client, mocker, jwt, app):
@@ -973,7 +863,4 @@
     rv = client.post('/api/v1/eft-shortnames/shortname-refund', headers=headers, json=data)
 
     assert rv.status_code == 400
-    assert 'INVALID_REQUEST' in rv.json['type']
-=======
-                      data_dict['single-linked']['statement_summary'][0])
->>>>>>> fd0bbac6
+    assert 'INVALID_REQUEST' in rv.json['type']