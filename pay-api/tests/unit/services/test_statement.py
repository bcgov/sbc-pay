# Copyright © 2024 Province of British Columbia
#
# Licensed under the Apache License, Version 2.0 (the "License");
# you may not use this file except in compliance with the License.
# You may obtain a copy of the License at
#
#     http://www.apache.org/licenses/LICENSE-2.0
#
# Unless required by applicable law or agreed to in writing, software
# distributed under the License is distributed on an "AS IS" BASIS,
# WITHOUT WARRANTIES OR CONDITIONS OF ANY KIND, either express or implied.
# See the License for the specific language governing permissions and
# limitations under the License.

"""Tests to assure the Statement Service.

Test-Suite to ensure that the Statement Service is working as expected.
"""
import pprint
from datetime import datetime, timedelta, timezone
from unittest.mock import patch

import pytz
from dateutil.relativedelta import relativedelta
from freezegun import freeze_time

from pay_api.models import PaymentAccount as PaymentAccountModel
from pay_api.models import StatementInvoices as StatementInvoiceModel
from pay_api.models import StatementSettings as StatementSettingsModel
from pay_api.services.payment_account import PaymentAccount as PaymentAccountService
from pay_api.services.report_service import ReportRequest, ReportService
from pay_api.services.statement import Statement as StatementService
from pay_api.utils.constants import DT_SHORT_FORMAT
from pay_api.utils.enums import ContentType, InvoiceStatus, PaymentMethod, StatementFrequency, StatementTemplate
from pay_api.utils.util import get_statement_date_string
from tests.utilities.base_test import (
    factory_eft_shortname,
    factory_eft_shortname_link,
    factory_invoice,
    factory_invoice_reference,
    factory_payment,
    factory_payment_account,
    factory_payment_line_item,
    factory_premium_payment_account,
    factory_statement,
    factory_statement_invoices,
    factory_statement_settings,
    get_auth_premium_user,
    get_eft_enable_account_payload,
    get_premium_account_payload,
)


def test_statement_find_by_account(session):
    """Assert that the statement settings by id works."""
    bcol_account = factory_premium_payment_account()
    bcol_account.save()

    payment = factory_payment()
    payment.save()
    i = factory_invoice(payment_account=bcol_account, status_code=InvoiceStatus.OVERDUE.value)
    i.save()
    factory_invoice_reference(i.id).save()

    settings_model = factory_statement_settings(
        payment_account_id=bcol_account.id, frequency=StatementFrequency.DAILY.value
    )
    statement_model = factory_statement(
        payment_account_id=bcol_account.id,
        frequency=StatementFrequency.DAILY.value,
        statement_settings_id=settings_model.id,
    )
    factory_statement_invoices(statement_id=statement_model.id, invoice_id=i.id)

    payment_account = PaymentAccountModel.find_by_id(bcol_account.id)
    statements = StatementService.find_by_account_id(payment_account.auth_account_id, page=1, limit=10)
    assert statements is not None
    assert statements.get("total") == 1
    assert statements.get("items")[0].get("is_overdue") is True


def test_get_statement_report(session):
    """Assert that the get statement report works."""
    bcol_account = factory_premium_payment_account()
    bcol_account.save()

    payment = factory_payment()
    payment.save()
    i = factory_invoice(payment_account=bcol_account)
    i.save()
    factory_invoice_reference(i.id).save()
    factory_payment_line_item(invoice_id=i.id, fee_schedule_id=1).save()

    settings_model = factory_statement_settings(
        payment_account_id=bcol_account.id, frequency=StatementFrequency.DAILY.value
    )
    statement_model = factory_statement(
        payment_account_id=bcol_account.id,
        frequency=StatementFrequency.DAILY.value,
        statement_settings_id=settings_model.id,
    )
    factory_statement_invoices(statement_id=statement_model.id, invoice_id=i.id)

    payment_account = PaymentAccountModel.find_by_id(bcol_account.id)
    statements = StatementService.find_by_account_id(payment_account.auth_account_id, page=1, limit=10)
    assert statements is not None

    report_response, report_name = StatementService.get_statement_report(
        statement_id=statement_model.id,
        content_type="application/pdf",
        auth=get_auth_premium_user(),
    )
    assert report_response is not None


def test_get_statement_report_for_empty_invoices(session):
    """Assert that the get statement report works for statement with no invoices."""
    bcol_account = factory_premium_payment_account()
    bcol_account.save()

    payment = factory_payment()
    payment.save()
    i = factory_invoice(payment_account=bcol_account)
    i.save()
    factory_invoice_reference(i.id).save()
    factory_payment_line_item(invoice_id=i.id, fee_schedule_id=1).save()

    settings_model = factory_statement_settings(
        payment_account_id=bcol_account.id, frequency=StatementFrequency.DAILY.value
    )
    statement_model = factory_statement(
        payment_account_id=bcol_account.id,
        frequency=StatementFrequency.DAILY.value,
        statement_settings_id=settings_model.id,
    )

    payment_account = PaymentAccountModel.find_by_id(bcol_account.id)
    statements = StatementService.find_by_account_id(payment_account.auth_account_id, page=1, limit=10)
    assert statements is not None

    report_response, report_name = StatementService.get_statement_report(
        statement_id=statement_model.id,
        content_type="application/pdf",
        auth=get_auth_premium_user(),
    )
    assert report_response is not None


def test_get_weekly_statement_report(session):
    """Assert that the get statement report works."""
    bcol_account = factory_premium_payment_account()
    bcol_account.save()

    payment = factory_payment()
    payment.save()
    i = factory_invoice(payment_account=bcol_account)
    i.save()
    factory_invoice_reference(i.id).save()
    factory_payment_line_item(invoice_id=i.id, fee_schedule_id=1).save()

    settings_model = factory_statement_settings(
        payment_account_id=bcol_account.id, frequency=StatementFrequency.WEEKLY.value
    )
    statement_model = factory_statement(
        payment_account_id=bcol_account.id,
        frequency=StatementFrequency.WEEKLY.value,
        statement_settings_id=settings_model.id,
    )
    factory_statement_invoices(statement_id=statement_model.id, invoice_id=i.id)

    payment_account = PaymentAccountModel.find_by_id(bcol_account.id)
    statements = StatementService.find_by_account_id(payment_account.auth_account_id, page=1, limit=10)
    assert statements is not None

    report_response, report_name = StatementService.get_statement_report(
        statement_id=statement_model.id,
        content_type="application/pdf",
        auth=get_auth_premium_user(),
    )
    assert report_response is not None


def test_get_weekly_interim_statement(session, admin_users_mock):
    """Assert that a weekly interim statement is generated."""
    account_create_date = datetime(2023, 10, 1, 12, 0)
    with freeze_time(account_create_date):
        account: PaymentAccountService = PaymentAccountService.create(
            get_premium_account_payload(payment_method=PaymentMethod.DRAWDOWN.value)
        )

        assert account is not None
        assert account.payment_method == PaymentMethod.DRAWDOWN.value

    # Assert that the default weekly statement settings are created
    statement_settings: StatementSettingsModel = StatementSettingsModel.find_active_settings(
        str(account.auth_account_id), datetime.now(tz=timezone.utc)
    )

    assert statement_settings is not None
    assert statement_settings.frequency == StatementFrequency.WEEKLY.value
    assert statement_settings.from_date == account_create_date.date()
    assert statement_settings.to_date is None

    # Setup previous payment method interim statement data
    invoice_create_date = localize_date(datetime(2023, 10, 9, 12, 0))
    weekly_invoice = factory_invoice(
        payment_account=account,
        created_on=invoice_create_date,
        payment_method_code=PaymentMethod.DRAWDOWN.value,
        status_code=InvoiceStatus.CREATED.value,
        total=50,
    ).save()

    assert weekly_invoice is not None
    update_date = localize_date(datetime(2023, 10, 12, 12, 0))
    with freeze_time(update_date):
        account = PaymentAccountService.update(
            account.auth_account_id,
            get_eft_enable_account_payload(
                payment_method=PaymentMethod.EFT.value,
                account_id=account.auth_account_id,
            ),
        )

        new_statement_settings: StatementSettingsModel = StatementSettingsModel.find_latest_settings(
            account.auth_account_id
        )

        assert new_statement_settings is not None
        assert new_statement_settings.id != statement_settings.id
        assert new_statement_settings.frequency == StatementFrequency.MONTHLY.value
        assert new_statement_settings.to_date is None

    # Validate interim statement has the correct invoice
    statements = StatementService.get_account_statements(auth_account_id=account.auth_account_id, page=1, limit=100)

    assert statements is not None
    assert len(statements[0]) == 1
    assert statements[0][0].is_interim_statement

    # Validate weekly interim invoice is correct
    weekly_invoices = StatementInvoiceModel.find_all_invoices_for_statement(statements[0][0].id)
    assert weekly_invoices is not None
    assert len(weekly_invoices) == 1
    assert weekly_invoices[0].invoice_id == weekly_invoice.id


def test_get_interim_statement_change_away_from_eft(session, admin_users_mock):
    """Assert that a payment method update interim statement is generated."""
    account_create_date = datetime(2023, 10, 1, 12, 0)
    with freeze_time(account_create_date):
        account: PaymentAccountService = PaymentAccountService.create(
            get_eft_enable_account_payload(payment_method=PaymentMethod.EFT.value)
        )

        assert account is not None
        assert account.payment_method == PaymentMethod.EFT.value

    # Assert that the default MONTHLY statement settings are created
    statement_settings: StatementSettingsModel = StatementSettingsModel.find_active_settings(
        str(account.auth_account_id), datetime.now(tz=timezone.utc)
    )

    assert statement_settings is not None
    assert statement_settings.frequency == StatementFrequency.MONTHLY.value
    assert statement_settings.from_date == account_create_date.date()
    assert statement_settings.to_date is None

    # Setup previous payment method interim statement data
    invoice_create_date = localize_date(datetime(2023, 10, 9, 12, 0))
    monthly_invoice = factory_invoice(
        payment_account=account,
        created_on=invoice_create_date,
        payment_method_code=PaymentMethod.EFT.value,
        status_code=InvoiceStatus.PAID.value,
        total=50,
        paid=50,
    ).save()

    assert monthly_invoice is not None
    update_date = localize_date(datetime(2023, 10, 12, 12, 0))
    with freeze_time(update_date):
        account = PaymentAccountService.update(
            account.auth_account_id,
            get_premium_account_payload(
                payment_method=PaymentMethod.DRAWDOWN.value,
                account_id=account.auth_account_id,
            ),
        )

        new_statement_settings: StatementSettingsModel = StatementSettingsModel.find_latest_settings(
            account.auth_account_id
        )

        assert new_statement_settings is not None
        assert new_statement_settings.id != statement_settings.id
        assert new_statement_settings.to_date is None

    # Validate interim statement has the correct invoice
    statements = StatementService.get_account_statements(auth_account_id=account.auth_account_id, page=1, limit=100)

    assert statements is not None
    assert len(statements[0]) == 1
    assert statements[0][0].is_interim_statement
    assert statements[0][0].payment_methods == PaymentMethod.EFT.value

    # Validate interim invoice is correct
    interim_invoices = StatementInvoiceModel.find_all_invoices_for_statement(statements[0][0].id)
    assert interim_invoices is not None
    assert len(interim_invoices) == 1
    assert interim_invoices[0].invoice_id == monthly_invoice.id


def test_get_monthly_interim_statement(session, admin_users_mock):
    """Assert that a monthly interim statement is generated."""
    account_create_date = datetime(2023, 10, 1, 12, 0)
    with freeze_time(account_create_date):
        account: PaymentAccountService = PaymentAccountService.create(
            get_premium_account_payload(payment_method=PaymentMethod.DRAWDOWN.value)
        )

        assert account is not None
        assert account.payment_method == PaymentMethod.DRAWDOWN.value

    # Update current active settings to monthly
    statement_settings: StatementSettingsModel = StatementSettingsModel.find_active_settings(
        str(account.auth_account_id), datetime.now(tz=timezone.utc)
    )

    statement_settings.frequency = StatementFrequency.MONTHLY.value
    statement_settings.save()

    assert statement_settings is not None
    assert statement_settings.frequency == StatementFrequency.MONTHLY.value
    assert statement_settings.from_date == account_create_date.date()
    assert statement_settings.to_date is None

    # Setup previous payment method interim statement data
    invoice_create_date = localize_date(datetime(2023, 10, 9, 12, 0))
    monthly_invoice = factory_invoice(
        payment_account=account,
        created_on=invoice_create_date,
        payment_method_code=PaymentMethod.DRAWDOWN.value,
        status_code=InvoiceStatus.CREATED.value,
        total=50,
    ).save()

    assert monthly_invoice is not None

    update_date = localize_date(datetime(2023, 10, 12, 12, 0))
    with freeze_time(update_date):
        account = PaymentAccountService.update(
            account.auth_account_id,
            get_eft_enable_account_payload(
                payment_method=PaymentMethod.EFT.value,
                account_id=account.auth_account_id,
            ),
        )

        new_statement_settings: StatementSettingsModel = StatementSettingsModel.find_latest_settings(
            account.auth_account_id
        )

        assert new_statement_settings is not None
        assert new_statement_settings.id != statement_settings.id
        assert new_statement_settings.frequency == StatementFrequency.MONTHLY.value
        assert new_statement_settings.to_date is None

    # Validate interim statement has the correct invoice
    statements = StatementService.get_account_statements(auth_account_id=account.auth_account_id, page=1, limit=100)

    assert statements is not None
    assert len(statements[0]) == 1
    assert statements[0][0].is_interim_statement

    # Validate monthly interim invoice is correct
    monthly_invoices = StatementInvoiceModel.find_all_invoices_for_statement(statements[0][0].id)
    assert monthly_invoices is not None
    assert len(monthly_invoices) == 1
    assert monthly_invoices[0].invoice_id == monthly_invoice.id


def test_interim_statement_settings_eft(db, session, admin_users_mock):
    """Assert statement setting properly generated when transitioning to and from EFT payment method."""
    account_create_date = datetime(2024, 5, 30, 12, 0)
    with freeze_time(account_create_date):
        account: PaymentAccountService = PaymentAccountService.create(
            get_premium_account_payload(payment_method=PaymentMethod.DRAWDOWN.value)
        )

        assert account is not None
        assert account.payment_method == PaymentMethod.DRAWDOWN.value

    # Confirm initial default settings when account is created
    initial_settings: StatementSettingsModel = StatementSettingsModel.find_active_settings(
        str(account.auth_account_id), datetime.now(tz=timezone.utc)
    )

    assert initial_settings is not None
    assert initial_settings.frequency == StatementFrequency.WEEKLY.value
    assert initial_settings.from_date == account_create_date.date()
    assert initial_settings.to_date is None

    update_date = localize_date(datetime(2024, 6, 13, 12, 0))
    with freeze_time(update_date):
        account = PaymentAccountService.update(
            account.auth_account_id,
            get_eft_enable_account_payload(
                payment_method=PaymentMethod.EFT.value,
                account_id=account.auth_account_id,
            ),
        )
    # Assert initial settings are properly end dated
    assert initial_settings is not None
    assert initial_settings.frequency == StatementFrequency.WEEKLY.value
    assert initial_settings.from_date == account_create_date.date()
    assert initial_settings.to_date == update_date.date()

    # Assert new EFT Monthly settings are created
    latest_statement_settings: StatementSettingsModel = StatementSettingsModel.find_latest_settings(
        account.auth_account_id
    )

    assert latest_statement_settings is not None
    assert latest_statement_settings.id != initial_settings.id
    assert latest_statement_settings.frequency == StatementFrequency.MONTHLY.value
    assert latest_statement_settings.from_date == (update_date + timedelta(days=1)).date()
    assert latest_statement_settings.to_date is None

    # Same day payment method change back to DRAWDOWN
    update_date = localize_date(datetime(2024, 6, 13, 12, 5))
    with freeze_time(update_date):
        account = PaymentAccountService.update(
            account.auth_account_id,
            get_premium_account_payload(payment_method=PaymentMethod.DRAWDOWN.value),
        )

    latest_statement_settings: StatementSettingsModel = StatementSettingsModel.find_latest_settings(
        account.auth_account_id
    )

    assert latest_statement_settings is not None
    assert latest_statement_settings.id != initial_settings.id
    assert latest_statement_settings.frequency == StatementFrequency.WEEKLY.value
    assert latest_statement_settings.from_date == (update_date + timedelta(days=1)).date()
    assert latest_statement_settings.to_date is None

    # Same day payment method change back to EFT
    update_date = localize_date(datetime(2024, 6, 13, 12, 6))
    with freeze_time(update_date):
        account = PaymentAccountService.update(
            account.auth_account_id,
            get_eft_enable_account_payload(
                payment_method=PaymentMethod.EFT.value,
                account_id=account.auth_account_id,
            ),
        )

    latest_statement_settings: StatementSettingsModel = StatementSettingsModel.find_latest_settings(
        account.auth_account_id
    )

    assert latest_statement_settings is not None
    assert latest_statement_settings.id != initial_settings.id
    assert latest_statement_settings.frequency == StatementFrequency.MONTHLY.value
    assert latest_statement_settings.from_date == (update_date + timedelta(days=1)).date()
    assert latest_statement_settings.to_date is None

    all_settings = (
        db.session.query(StatementSettingsModel)
        .filter(StatementSettingsModel.payment_account_id == account.id)
        .order_by(StatementSettingsModel.id)
    ).all()

    assert all_settings is not None
    assert len(all_settings) == 2

    expected_from_date = latest_statement_settings.from_date

    # Change payment method to DRAWDOWN 1 day later - should create a new statement settings record
    update_date = localize_date(datetime(2024, 6, 14, 12, 6))
    with freeze_time(update_date):
        account = PaymentAccountService.update(
            account.auth_account_id,
            get_premium_account_payload(payment_method=PaymentMethod.DRAWDOWN.value),
        )

    latest_statement_settings: StatementSettingsModel = StatementSettingsModel.find_latest_settings(
        account.auth_account_id
    )

    assert latest_statement_settings is not None
    assert latest_statement_settings.id != initial_settings.id
    assert latest_statement_settings.frequency == StatementFrequency.WEEKLY.value
    assert latest_statement_settings.from_date == (update_date + timedelta(days=1)).date()
    assert latest_statement_settings.to_date is None

    all_settings = (
        db.session.query(StatementSettingsModel)
        .filter(StatementSettingsModel.payment_account_id == account.id)
        .order_by(StatementSettingsModel.id)
    ).all()

    assert all_settings is not None
    assert len(all_settings) == 3

    # Assert previous settings properly end dated
    assert all_settings[1].frequency == StatementFrequency.MONTHLY.value
    assert all_settings[1].from_date == expected_from_date
    assert all_settings[1].to_date == update_date.date()


def test_get_eft_statement_for_empty_invoices(session):
    """Assert that the get statement report works for eft statement with no invoices."""
    statement_from_date = datetime.now(timezone.utc) + relativedelta(months=1, day=1)
    statement_to_date = statement_from_date + relativedelta(months=1, days=-1)
    payment_account = factory_payment_account(payment_method_code=PaymentMethod.EFT.value)
    settings_model = factory_statement_settings(
        payment_account_id=payment_account.id,
        frequency=StatementFrequency.MONTHLY.value,
        from_date=statement_from_date,
    )
    statement_model = factory_statement(
        payment_account_id=payment_account.id,
        frequency=StatementFrequency.MONTHLY.value,
        statement_settings_id=settings_model.id,
        from_date=statement_from_date,
        to_date=statement_to_date,
    )

    payment_account = PaymentAccountModel.find_by_id(payment_account.id)
    statements = StatementService.find_by_account_id(payment_account.auth_account_id, page=1, limit=10)
    assert statements is not None
    expected_report_name = (
        f"bcregistry-statements-{statement_from_date.strftime(DT_SHORT_FORMAT)}-"
        f"to-{statement_to_date.strftime(DT_SHORT_FORMAT)}.pdf"
    )
    with patch.object(ReportService, "get_report_response", return_value=None) as mock_report:
        report_response, report_name = StatementService.get_statement_report(
            statement_id=statement_model.id,
            content_type=ContentType.PDF.value,
            auth=get_auth_premium_user(),
        )
        assert report_name == expected_report_name

        date_string_now = get_statement_date_string(datetime.now(tz=timezone.utc))
        expected_template_vars = {
            "account": {
                "accountType": "PREMIUM",
                "contact": {
                    "city": "Westbank",
                    "country": "CA",
                    "created": "2020-05-14T17:33:04.315908+00:00",
                    "createdBy": "BCREGTEST Bena THIRTEEN",
                    "modified": "2020-08-07T23:55:56.576008+00:00",
                    "modifiedBy": "BCREGTEST Bena THIRTEEN",
                    "postalCode": "V4T 2A5",
                    "region": "BC",
                    "street": "66-2098 Boucherie Rd",
                    "streetAdditional": "First",
                },
                "id": "1234",
                "name": "Mock Account",
                "paymentPreference": {
                    "bcOnlineAccountId": "1234567890",
                    "bcOnlineUserId": "PB25020",
                    "methodOfPayment": "DRAWDOWN",
                },
            },
            "grouped_invoices": [],
            "statement": {
<<<<<<< HEAD
                "amount_owing": '0.00',
=======
                "amount_owing": 0.0,
>>>>>>> c0d26684
                "created_on": date_string_now,
                "frequency": "MONTHLY",
                "from_date": get_statement_date_string(statement_from_date),
                "to_date": get_statement_date_string(statement_to_date),
                "id": statement_model.id,
                "is_interim_statement": False,
                "is_overdue": False,
                "notification_date": None,
                "overdue_notification_date": None,
                "payment_methods": ["EFT"],
<<<<<<< HEAD
                "duration": (
                    f"{get_statement_date_string(statement_from_date)} - "
                    f"{get_statement_date_string(statement_to_date)}"
                )
=======
                "statement_total": 0.0,
>>>>>>> c0d26684
            },
            "statementSummary": {
                "dueDate": get_statement_date_string(StatementService.calculate_due_date(
                    statement_to_date.date())
                ),  # pylint: disable=protected-access
                "lastStatementTotal": '0.00',
                "lastStatementPaidAmount": '0.00',
                "latestStatementPaymentDate": None,
            },
            "total": {
                "due": '0.00',
                "fees": '0.00',
                "paid": '0.00',
                "serviceFees": '0.00',
                "statutoryFees": '0.00',
            },
        }
        expected_report_inputs = ReportRequest(
            report_name=report_name,
            template_name=StatementTemplate.STATEMENT_REPORT.value,
            template_vars=expected_template_vars,
            populate_page_number=True,
            content_type=ContentType.PDF.value,
        )
        mock_report.assert_called_with(expected_report_inputs)


def test_get_eft_statement_with_invoices(session):
    """Assert that the get statement report works for eft statement with invoices."""
    statement_from_date = datetime.now(tz=timezone.utc) + relativedelta(months=1, day=1)
    statement_to_date = statement_from_date + relativedelta(months=1, days=-1)
    payment_account = factory_payment_account(payment_method_code=PaymentMethod.EFT.value)
    settings_model = factory_statement_settings(
        payment_account_id=payment_account.id,
        frequency=StatementFrequency.MONTHLY.value,
        from_date=statement_from_date,
    )
    statement_model = factory_statement(
        payment_account_id=payment_account.id,
        frequency=StatementFrequency.MONTHLY.value,
        statement_settings_id=settings_model.id,
        from_date=statement_from_date,
        to_date=statement_to_date,
    )

    payment_account = PaymentAccountModel.find_by_id(payment_account.id)
    statements = StatementService.find_by_account_id(payment_account.auth_account_id, page=1, limit=10)
    assert statements is not None

    invoice_1 = factory_invoice(
        payment_account,
        payment_method_code=PaymentMethod.EFT.value,
        status_code=InvoiceStatus.APPROVED.value,
        total=200,
        paid=0,
    ).save()
    factory_payment_line_item(invoice_id=invoice_1.id, fee_schedule_id=1).save()
    invoice_2 = factory_invoice(
        payment_account,
        payment_method_code=PaymentMethod.EFT.value,
        status_code=InvoiceStatus.APPROVED.value,
        total=50,
        paid=0,
    ).save()
    factory_payment_line_item(invoice_id=invoice_2.id, fee_schedule_id=1).save()

    invoice_3 = factory_invoice(
        payment_account,
        payment_method_code=PaymentMethod.EFT.value,
        status_code=InvoiceStatus.PAID.value,
        total=50,
        paid=50,
        payment_date=datetime.now(tz=timezone.utc) + timedelta(days=9000),
    ).save()
    factory_payment_line_item(invoice_id=invoice_3.id, fee_schedule_id=1).save()

    invoice_4 = factory_invoice(
        payment_account,
        payment_method_code=PaymentMethod.EFT.value,
        status_code=InvoiceStatus.PAID.value,
        total=50,
        paid=50,
        payment_date=statement_model.from_date + timedelta(days=1),
    ).save()
    factory_payment_line_item(invoice_id=invoice_4.id, fee_schedule_id=1).save()

    factory_invoice_reference(invoice_1.id).save()
    factory_invoice_reference(invoice_2.id).save()
    factory_invoice_reference(invoice_3.id).save()
    factory_invoice_reference(invoice_4.id).save()

    factory_statement_invoices(statement_id=statement_model.id, invoice_id=invoice_1.id)
    factory_statement_invoices(statement_id=statement_model.id, invoice_id=invoice_2.id)
    factory_statement_invoices(statement_id=statement_model.id, invoice_id=invoice_3.id)
    factory_statement_invoices(statement_id=statement_model.id, invoice_id=invoice_4.id)
    expected_report_name = (
        f"bcregistry-statements-{statement_from_date.strftime(DT_SHORT_FORMAT)}-"
        f"to-{statement_to_date.strftime(DT_SHORT_FORMAT)}.pdf"
    )
    with patch.object(ReportService, "get_report_response", return_value=None) as mock_report:
        report_response, report_name = StatementService.get_statement_report(
            statement_id=statement_model.id,
            content_type=ContentType.PDF.value,
            auth=get_auth_premium_user(),
        )

        assert report_name == expected_report_name

        date_string_now = get_statement_date_string(datetime.now(tz=timezone.utc))
        expected_template_vars = {
            "account": {
                "accountType": "PREMIUM",
                "contact": {
                    "city": "Westbank",
                    "country": "CA",
                    "created": "2020-05-14T17:33:04.315908+00:00",
                    "createdBy": "BCREGTEST Bena THIRTEEN",
                    "modified": "2020-08-07T23:55:56.576008+00:00",
                    "modifiedBy": "BCREGTEST Bena THIRTEEN",
                    "postalCode": "V4T 2A5",
                    "region": "BC",
                    "street": "66-2098 Boucherie Rd",
                    "streetAdditional": "First",
                },
                "id": payment_account.auth_account_id,
                "name": "Mock Account",
                "paymentPreference": {
                    "bcOnlineAccountId": "1234567890",
                    "bcOnlineUserId": "PB25020",
                    "methodOfPayment": "DRAWDOWN",
                },
            },
            "grouped_invoices": [
                {
                    "amount_owing": "250.00",
                    "due_date": "August 31, 2025",
                    "due_summary": "250.00",
                    "is_index_0": True,
                    "paid_summary": "100.00",
                    "payment_method": "EFT",
                    "statement_header_text": "ACCOUNT STATEMENT - ELECTRONIC FUNDS TRANSFER",
                    "total_paid": "100.00",
                    "totals_summary": "350.00",
                    "transactions": [
                        {
                            "bcol_account": "TEST",
                            "business_identifier": "CP0001234",
                            "corp_type_code": "CP",
                            "created_by": "test",
                            "created_name": "test name",
                            "created_on": get_statement_date_string(invoice_1.created_on),
                            "details": ["label value"],
                            "fee": "0.00",
                            "folio": "1234567890",
                            "gst": "0.00",
                            "id": invoice_1.id,
                            "invoice_number": "10021",
                            "line_items": [
                                {
                                    "description": None,
                                    "filing_type_code": "OTANN",
                                    "gst": 0.0,
                                    "pst": 0.0,
                                    "service_fees": 0.0,
                                    "total": 10.0,
                                },
                            ],
                            "paid": 0.0,
                            "payment_account": {
                                "account_id": "1234",
                                "billable": True,
                            },

                            "payment_method": "EFT",
                            "product": "BUSINESS",
                            "products": ["None"],
                            "refund": 0.0,
                            "service_fee": "0.00",
                            "status_code": "Invoice Approved",
                            "total": "200.00"
                        },
                        {
                            "bcol_account": "TEST",
                            "business_identifier": "CP0001234",
                            "corp_type_code": "CP",
                            "created_by": "test",
                            "created_name": "test name",
                            "created_on": get_statement_date_string(invoice_2.created_on),
                            "details": ["label value"],
                            "fee": "0.00",
                            "folio": "1234567890",
                            "gst": "0.00",
                            "id": invoice_2.id,
                            "invoice_number": "10021",
                            "line_items": [
                                {
                                    "description": None,
                                    "filing_type_code": "OTANN",
                                    "gst": 0.0,
                                    "pst": 0.0,
                                    "service_fees": 0.0,
                                    "total": 10.0,
                                },
                            ],
                            "paid": 0.0,
                            "payment_account": {
                                "account_id": "1234",
                                "billable": True
                            },
                            "payment_method": "EFT",
                            "product": "BUSINESS",
                            "products": ["None"],
                            "refund": 0.0,
                            "service_fee": "0.00",
                            "status_code": "Invoice Approved",
                            "total": "50.00"
                        },
                        {
                            "bcol_account": "TEST",
                            "business_identifier": "CP0001234",
                            "corp_type_code": "CP",
                            "created_by": "test",
                            "created_name": "test name",
                            "created_on": get_statement_date_string(invoice_3.created_on),
                            "details": ["label value"],
                            "fee": "0.00",
                            "folio": "1234567890",
                            "gst": "0.00",
                            "id": invoice_3.id,
                            "invoice_number": "10021",
                            "line_items": [
                                {
                                    "description": None,
                                    "filing_type_code": "OTANN",
                                    "gst": 0.0,
                                    "pst": 0.0,
                                    "service_fees": 0.0,
                                    "total": 10.0,
                                },
                            ],
                            "paid": 50.0,
                            "payment_account": {
                                "account_id": "1234",
                                "billable": True
                            },
                            "payment_date": datetime.strftime(invoice_3.payment_date, "%Y-%m-%dT%H:%M:%S.%f"),
                            "payment_method": "EFT",
                            "product": "BUSINESS",
                            "products": ["None"],
                            "refund": 0.0,
                            "service_fee": "0.00",
                            "status_code": "COMPLETED",
                            "total": "50.00"
                        },
                        {
                            "bcol_account": "TEST",
                            "business_identifier": "CP0001234",
                            "corp_type_code": "CP",
                            "created_by": "test",
                            "created_name": "test name",
                            "created_on": get_statement_date_string(invoice_4.created_on),
                            "details": ["label value"],
                            "fee": "0.00",
                            "folio": "1234567890",
                            "gst": "0.00",
                            "id": invoice_4.id,
                            "invoice_number": "10021",
                            "line_items": [
                                {
                                    "description": None,
                                    "filing_type_code": "OTANN",
                                    "gst": 0.0,
                                    "pst": 0.0,
                                    "service_fees": 0.0,
                                    "total": 10.0,
                                },
                            ],
                            "paid": 50.0,
                            "payment_account": {
                                "account_id": "1234",
                                "billable": True
                            },
                            "payment_date": datetime.strftime(invoice_4.payment_date, "%Y-%m-%dT%H:%M:%S"),
                            "payment_method": "EFT",
                            "product": "BUSINESS",
                            "products": ["None"],
                            "refund": 0.0,
                            "service_fee": "0.00",
                            "status_code": "COMPLETED",
                            "total": "50.00"
                        }
                    ]
                }
            ],
            "statement": {
                "amount_owing": "250.00",
                "created_on": date_string_now,
                "duration": "July 01, 2025 - July 31, 2025",
                "frequency": "MONTHLY",
                "from_date": get_statement_date_string(statement_from_date),
                "to_date": get_statement_date_string(statement_to_date),
                "id": statement_model.id,
                "is_interim_statement": False,
                "is_overdue": False,
                "notification_date": None,
                "overdue_notification_date": None,
                "payment_methods": ["EFT"],
                "statement_total": 350.0,
            },
            "statementSummary": {
                "dueDate": get_statement_date_string(StatementService.calculate_due_date(
                    statement_to_date.date()
                )),  # pylint: disable=protected-access
                "lastStatementTotal": "0.00",
                "lastStatementPaidAmount": "0.00",
                "latestStatementPaymentDate": get_statement_date_string(invoice_3.payment_date.strftime("%Y-%m-%d"))
            },
            # 2 are paid - looking with reference to the "statement", 1 is paid ($50) within the statement period
            "total": {
                "due": "300.00",
                "fees": "350.00",
                "paid": "50.00",
                "serviceFees": "0.00",
                "statutoryFees": "350.00"
            },
            "has_payment_instructions": True
        }
        expected_report_inputs = ReportRequest(
            report_name=report_name,
            template_name=StatementTemplate.STATEMENT_REPORT.value,
            template_vars=expected_template_vars,
            populate_page_number=True,
            content_type=ContentType.PDF.value,
        )

        mock_report.assert_called_with(expected_report_inputs)


def localize_date(date: datetime):
    """Localize date object by adding timezone information."""
    pst = pytz.timezone("America/Vancouver")
    return pst.localize(date)


def test_get_eft_statement_summary_links_count(session):
    """Assert that the get statement summary short name links count is correct."""
    payment_account = factory_payment_account(payment_method_code=PaymentMethod.EFT.value)
    summary = StatementService.get_summary(payment_account.auth_account_id)
    assert summary["short_name_links_count"] == 0

    eft_short_name = factory_eft_shortname("TESTSHORTNAME")
    eft_short_name.save()

    factory_eft_shortname_link(short_name_id=eft_short_name.id, auth_account_id=payment_account.auth_account_id).save()

    summary = StatementService.get_summary(payment_account.auth_account_id)
    assert summary["short_name_links_count"] == 1

    factory_eft_shortname_link(short_name_id=eft_short_name.id, auth_account_id="2222").save()

    summary = StatementService.get_summary(payment_account.auth_account_id)
    assert summary["short_name_links_count"] == 2<|MERGE_RESOLUTION|>--- conflicted
+++ resolved
@@ -569,11 +569,7 @@
             },
             "grouped_invoices": [],
             "statement": {
-<<<<<<< HEAD
-                "amount_owing": '0.00',
-=======
                 "amount_owing": 0.0,
->>>>>>> c0d26684
                 "created_on": date_string_now,
                 "frequency": "MONTHLY",
                 "from_date": get_statement_date_string(statement_from_date),
@@ -584,14 +580,11 @@
                 "notification_date": None,
                 "overdue_notification_date": None,
                 "payment_methods": ["EFT"],
-<<<<<<< HEAD
+                "statement_total": 0.0,
                 "duration": (
                     f"{get_statement_date_string(statement_from_date)} - "
                     f"{get_statement_date_string(statement_to_date)}"
                 )
-=======
-                "statement_total": 0.0,
->>>>>>> c0d26684
             },
             "statementSummary": {
                 "dueDate": get_statement_date_string(StatementService.calculate_due_date(
