--- conflicted
+++ resolved
@@ -107,10 +107,7 @@
                                                    invoice_reference.invoice_number)
                     # This used to be adjust invoice, but the suggested way from Tara is to use reverse invoice.
                     CFSService.reverse_invoice(invoice_reference.invoice_number)
-<<<<<<< HEAD
-=======
-
->>>>>>> 99c08c2b
+
                 except Exception as e:  # NOQA # pylint: disable=broad-except
                     capture_message(
                         f'Error on canelling Routing Slip invoice: invoice id={invoice.id}, '
