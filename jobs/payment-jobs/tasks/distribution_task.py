# Copyright © 2022 Province of British Columbia
#
# Licensed under the Apache License, Version 2.0 (the 'License');
# you may not use this file except in compliance with the License.
# You may obtain a copy of the License at
#
#     http://www.apache.org/licenses/LICENSE-2.0
#
# Unless required by applicable law or agreed to in writing, software
# distributed under the License is distributed on an 'AS IS' BASIS,
# WITHOUT WARRANTIES OR CONDITIONS OF ANY KIND, either express or implied.
# See the License for the specific language governing permissions and
# limitations under the License.
"""Service to manage PAYBC services."""

from datetime import UTC, datetime

from flask import current_app

from pay_api.models.distribution_code import DistributionCode as DistributionCodeModel
from pay_api.models.invoice import Invoice as InvoiceModel
from pay_api.models.payment import Payment as PaymentModel
from pay_api.models.payment_line_item import PaymentLineItem as PaymentLineItemModel
from pay_api.models.refund import Refund as RefundModel
from pay_api.services.direct_pay_service import DirectPayService
from pay_api.services.oauth_service import OAuthService
from pay_api.utils.enums import AuthHeaderType, ContentType, InvoiceReferenceStatus, InvoiceStatus, PaymentMethod

STATUS_PAID = "PAID"
STATUS_NOT_PROCESSED = ("PAID", "RJCT")
DECIMAL_PRECISION = ".2f"


class DistributionTask:
    """Task to update distribution details on paybc transactions."""

    @classmethod
    def update_failed_distributions(cls):  # pylint:disable=too-many-locals
        """Update failed distributions.

        Steps:
        1. Get all invoices with status UPDATE_REVENUE_ACCOUNT or UPDATE_REVENUE_ACCOUNT_REFUND.
        2. Find the completed invoice reference for the invoice.
        3. Call the paybc GET service and check if there is any revenue not processed.
        4. If yes, update the revenue details.
        5. Update the invoice status as PAID or REFUNDED and save.
        """
        invoice_statuses = [
            InvoiceStatus.UPDATE_REVENUE_ACCOUNT.value,
            InvoiceStatus.UPDATE_REVENUE_ACCOUNT_REFUND.value,
        ]
        gl_update_invoices = InvoiceModel.query.filter(InvoiceModel.invoice_status_code.in_(invoice_statuses)).all()
        current_app.logger.debug(f"Found {len(gl_update_invoices)} invoices to update revenue details.")

        if len(gl_update_invoices) == 0:
            return

        access_token: str = DirectPayService().get_token().json().get("access_token")
        paybc_ref_number: str = current_app.config.get("PAYBC_DIRECT_PAY_REF_NUMBER")
        paybc_svc_base_url = current_app.config.get("PAYBC_DIRECT_PAY_BASE_URL")
        for gl_update_invoice in gl_update_invoices:
            payment: PaymentModel = PaymentModel.find_payment_for_invoice(gl_update_invoice.id)
            # For now handle only GL updates for Direct Pay, more to come in future
            if payment.payment_method_code != PaymentMethod.DIRECT_PAY.value:
                cls.update_invoice_to_refunded_or_paid(gl_update_invoice)
                continue

            active_reference = list(
                filter(
                    lambda reference: (reference.status_code == InvoiceReferenceStatus.COMPLETED.value),
                    gl_update_invoice.references,
                )
            )[0]
            payment_url: str = (
                f"{paybc_svc_base_url}/paybc/payment/{paybc_ref_number}/{active_reference.invoice_number}"
            )

            payment_details: dict = cls.get_payment_details(payment_url, access_token)
            if not payment_details:
                current_app.logger.error("No payment details found for invoice.")
                continue

            target_status, target_gl_status = cls.get_status_fields(gl_update_invoice.invoice_status_code)
            if target_status is None or payment_details.get(target_status) == STATUS_PAID:
                has_gl_completed: bool = True
                for revenue in payment_details.get("revenue"):
                    if revenue.get(target_gl_status) in STATUS_NOT_PROCESSED:
                        has_gl_completed = False
                if not has_gl_completed:
                    cls.update_revenue_lines(gl_update_invoice, payment_url, access_token)
                cls.update_invoice_to_refunded_or_paid(gl_update_invoice)

    @classmethod
    def get_status_fields(cls, invoice_status_code: str) -> tuple:
        """Get status fields for invoice status code."""
        if invoice_status_code == InvoiceStatus.UPDATE_REVENUE_ACCOUNT_REFUND.value:
            # Refund doesn't use a top level status, as partial refunds may occur.
            return None, "refundglstatus"
        return "paymentstatus", "glstatus"

    @classmethod
    def update_revenue_lines(cls, invoice: InvoiceModel, payment_url: str, access_token: str):
        """Update revenue lines for the invoice."""
        post_revenue_payload = cls.generate_post_revenue_payload(invoice)
        OAuthService.post(
            payment_url,
            access_token,
            AuthHeaderType.BEARER,
            ContentType.JSON,
            post_revenue_payload,
            additional_headers={"Pay-Connector": current_app.config.get("PAY_CONNECTOR_AUTH")},
        )

    @classmethod
    def generate_post_revenue_payload(cls, invoice: InvoiceModel):
        """Generate the payload for POSTing revenue to paybc."""
        post_revenue_payload = {"revenue": []}

        payment_line_items = PaymentLineItemModel.find_by_invoice_ids([invoice.id])
        index: int = 0

        for payment_line_item in payment_line_items:
            fee_distribution_code: DistributionCodeModel = DistributionCodeModel.find_by_id(
                payment_line_item.fee_distribution_id
            )

            if payment_line_item.total is not None and payment_line_item.total > 0:
                index = index + 1
                post_revenue_payload["revenue"].append(
                    cls.get_revenue_details(index, fee_distribution_code, payment_line_item.total)
                )

            if payment_line_item.service_fees is not None and payment_line_item.service_fees > 0:
                service_fee_distribution_code = DistributionCodeModel.find_by_id(
                    fee_distribution_code.distribution_code_id
                )
                index = index + 1
                post_revenue_payload["revenue"].append(
                    cls.get_revenue_details(
                        index,
                        service_fee_distribution_code,
                        payment_line_item.service_fees,
                    )
                )
        return post_revenue_payload

    @classmethod
    def get_payment_details(cls, payment_url: str, access_token: str):
        """Get the receipt details by calling PayBC web service."""
        payment_response = OAuthService.get(
            payment_url,
            access_token,
            AuthHeaderType.BEARER,
            ContentType.JSON,
            additional_headers={"Pay-Connector": current_app.config.get("PAY_CONNECTOR_AUTH")},
        ).json()
        return payment_response

    @classmethod
    def get_revenue_details(cls, index: int, dist_code: DistributionCodeModel, amount: float):
        """Get the receipt details by calling PayBC web service."""
        revenue_account = (
            f"{dist_code.client}.{dist_code.responsibility_centre}."
            f"{dist_code.service_line}.{dist_code.stob}.{dist_code.project_code}"
            f".000000.0000"
        )

        return {
            "lineNumber": str(index),
            "revenueAccount": revenue_account,
            "revenueAmount": format(amount, DECIMAL_PRECISION),
        }

    @classmethod
    def update_invoice_to_refunded_or_paid(cls, invoice: InvoiceModel):
        """Update the invoice status."""
        if invoice.invoice_status_code == InvoiceStatus.UPDATE_REVENUE_ACCOUNT_REFUND.value:
            # No more work is needed to ensure it was posted to gl.
<<<<<<< HEAD
            refund = RefundModel.find_latest_by_invoice_id(invoice.id)
            refund.gl_posted = datetime.now(tz=timezone.utc)
=======
            refund = RefundModel.find_by_invoice_id(invoice.id)
            refund.gl_posted = datetime.now(tz=UTC)
>>>>>>> 4bab8e36
            refund.save()
            invoice.invoice_status_code = InvoiceStatus.REFUNDED.value
        else:
            invoice.invoice_status_code = InvoiceStatus.PAID.value
        invoice.save()
        current_app.logger.info(f"Updated invoice : {invoice.id}")<|MERGE_RESOLUTION|>--- conflicted
+++ resolved
@@ -176,13 +176,8 @@
         """Update the invoice status."""
         if invoice.invoice_status_code == InvoiceStatus.UPDATE_REVENUE_ACCOUNT_REFUND.value:
             # No more work is needed to ensure it was posted to gl.
-<<<<<<< HEAD
             refund = RefundModel.find_latest_by_invoice_id(invoice.id)
-            refund.gl_posted = datetime.now(tz=timezone.utc)
-=======
-            refund = RefundModel.find_by_invoice_id(invoice.id)
             refund.gl_posted = datetime.now(tz=UTC)
->>>>>>> 4bab8e36
             refund.save()
             invoice.invoice_status_code = InvoiceStatus.REFUNDED.value
         else:
