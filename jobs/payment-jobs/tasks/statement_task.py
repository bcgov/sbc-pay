--- conflicted
+++ resolved
@@ -82,17 +82,10 @@
         statement_from, _ = get_week_start_and_end_date(previous_day, index=0)
         statement_from = statement_from.date()
         statement_to = previous_day.date()
-<<<<<<< HEAD
-        statement_settings = StatementSettingsModel.find_accounts_settings_by_frequency(previous_day,
-                                                                                        StatementFrequency.WEEKLY,
-                                                                                        from_date=statement_from,
-                                                                                        to_date=previous_day.date())
-=======
         statement_settings = StatementSettingsService.find_accounts_settings_by_frequency(previous_day,
                                                                                           StatementFrequency.WEEKLY,
                                                                                           from_date=statement_from,
                                                                                           to_date=statement_to)
->>>>>>> a181344d
         if statement_from == statement_to or not statement_settings:
             return
         current_app.logger.debug(f'Found {len(statement_settings)} accounts to generate GAP statements')
