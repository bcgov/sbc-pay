--- conflicted
+++ resolved
@@ -43,19 +43,11 @@
             current_app.logger.info(f'Stale Transaction Job Ran at {datetime.datetime.now()}.But No records found!')
         for transaction in stale_transactions:
             try:
-<<<<<<< HEAD
-                current_app.logger.info('Stale Transaction Job found records.Payment Id: %s, Transaction Id : %s',
-                                        transaction.payment_id, transaction.id)
-                TransactionService.update_transaction(transaction.id, pay_response_url=None)
-                current_app.logger.info('Stale Transaction Job Updated records.Payment Id: %s, Transaction Id : %s',
-                                        transaction.payment_id, transaction.id)
-=======
                 current_app.logger.info(f'Stale Transaction Job found records.Payment Id: {transaction.payment_id}, '
                                         f'Transaction Id : {transaction.id}')
                 TransactionService.update_transaction(transaction.id, pay_response_url=None)
                 current_app.logger.info(f'Stale Transaction Job Updated records.Payment Id: {transaction.payment_id}, '
                                         f'Transaction Id : {transaction.id}')
->>>>>>> b9d6283d
             except BusinessException as err:  # just catch and continue .Don't stop
                 current_app.logger.info('Stale Transaction Error on update_transaction')
                 current_app.logger.info(err)
@@ -72,15 +64,9 @@
             current_app.logger.info(f'Delete Invoice Job Ran at {datetime.datetime.now()}.But No records found!')
         for invoice in invoices_to_delete:
             try:
-<<<<<<< HEAD
-                current_app.logger.info('Delete Payment Job found records.Payment Id: %s', invoice.id)
-                PaymentService.delete_invoice(invoice.id)
-                current_app.logger.info('Delete Payment Job Updated records.Payment Id: %s', invoice.id)
-=======
                 current_app.logger.info(f'Delete Payment Job found records.Payment Id: {invoice.id}')
                 PaymentService.delete_invoice(invoice.id)
                 current_app.logger.info(f'Delete Payment Job Updated records.Payment Id: {invoice.id}')
->>>>>>> b9d6283d
             except BusinessException as err:  # just catch and continue .Don't stop
                 current_app.logger.warn('Error on delete_payment')
                 current_app.logger.warn(err)