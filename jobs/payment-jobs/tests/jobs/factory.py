# Copyright © 2019 Province of British Columbia
#
# Licensed under the Apache License, Version 2.0 (the "License");
# you may not use this file except in compliance with the License.
# You may obtain a copy of the License at
#
#     http://www.apache.org/licenses/LICENSE-2.0
#
# Unless required by applicable law or agreed to in writing, software
# distributed under the License is distributed on an "AS IS" BASIS,
# WITHOUT WARRANTIES OR CONDITIONS OF ANY KIND, either express or implied.
# See the License for the specific language governing permissions and
# limitations under the License.

"""A helper test.

Test-Suite to ensure that the /payments endpoint is working as expected.
"""

from datetime import datetime, timedelta, timezone
from random import randrange

from pay_api.models import (
<<<<<<< HEAD
    CfsAccount, DistributionCode, DistributionCodeLink, EFTCredit, EFTCreditInvoiceLink, EFTFile, EFTRefund,
    EFTShortnameLinks, EFTShortnames, EFTShortnamesHistorical, EFTTransaction, Invoice, InvoiceReference, Payment,
    PaymentAccount, PaymentLineItem, Receipt, Refund, RefundsPartial, RoutingSlip, StatementRecipients, StatementSettings)
=======
    CfsAccount, DistributionCode, DistributionCodeLink, EFTCredit, EFTCreditInvoiceLink, EFTFile, EFTShortnameLinks,
    EFTShortnames, EFTShortnamesHistorical, EFTTransaction, Invoice, InvoiceReference, Payment, PaymentAccount,
    PaymentLineItem, Receipt, Refund, RefundsPartial, RoutingSlip, Statement, StatementInvoices, StatementRecipients,
    StatementSettings)
>>>>>>> 4413950e
from pay_api.utils.enums import (
    CfsAccountStatus, EFTHistoricalTypes, EFTProcessStatus, EFTShortnameStatus, InvoiceReferenceStatus, InvoiceStatus,
    LineItemStatus, PaymentMethod, PaymentStatus, PaymentSystem, RoutingSlipStatus)


def factory_premium_payment_account(bcol_user_id='PB25020', bcol_account_id='1234567890', auth_account_id='1234'):
    """Return Factory."""
    account = PaymentAccount(auth_account_id=auth_account_id,
                             bcol_user_id=bcol_user_id,
                             bcol_account=bcol_account_id,
                             payment_method=PaymentMethod.DRAWDOWN.value
                             ).save()
    return account


def factory_statement_recipient(auth_user_id: int, first_name: str, last_name: str, email: str,
                                payment_account_id: int):
    """Return statement recipient model."""
    return StatementRecipients(
        auth_user_id=auth_user_id,
        firstname=first_name,
        lastname=last_name,
        email=email,
        payment_account_id=payment_account_id
    ).save()


def factory_statement_invoices(
        statement_id: str,
        invoice_id: str):
    """Return Factory."""
    return StatementInvoices(statement_id=statement_id,
                             invoice_id=invoice_id).save()


def factory_statement(
        frequency: str = 'WEEKLY',
        payment_account_id: str = None,
        from_date: datetime = datetime.now(tz=timezone.utc),
        to_date: datetime = datetime.now(tz=timezone.utc),
        statement_settings_id: str = None,
        created_on: datetime = datetime.now(tz=timezone.utc),
        payment_methods: str = PaymentMethod.EFT.value):
    """Return Factory."""
    return Statement(frequency=frequency,
                     statement_settings_id=statement_settings_id,
                     payment_account_id=payment_account_id,
                     from_date=from_date,
                     to_date=to_date,
                     created_on=created_on,
                     payment_methods=payment_methods).save()


def factory_statement_settings(pay_account_id: str, frequency='DAILY', from_date=datetime.now(tz=timezone.utc),
                               to_date=None) -> StatementSettings:
    """Return Factory."""
    return StatementSettings(
        frequency=frequency,
        payment_account_id=pay_account_id,
        from_date=from_date,
        to_date=to_date
    ).save()


def factory_payment(
        payment_system_code: str = 'PAYBC', payment_method_code: str = 'CC',
        payment_status_code: str = PaymentStatus.CREATED.value,
        payment_date: datetime = datetime.now(tz=timezone.utc),
        invoice_number: str = None,
        payment_account_id: int = None,
        invoice_amount: float = None,
):
    """Return Factory."""
    return Payment(
        payment_system_code=payment_system_code,
        payment_method_code=payment_method_code,
        payment_status_code=payment_status_code,
        payment_date=payment_date,
        invoice_number=invoice_number,
        payment_account_id=payment_account_id,
        invoice_amount=invoice_amount
    ).save()


def factory_invoice(payment_account: PaymentAccount, status_code: str = InvoiceStatus.CREATED.value,
                    corp_type_code='CP',
                    business_identifier: str = 'CP0001234',
                    service_fees: float = 0.0, total=0, paid=0,
                    payment_method_code: str = PaymentMethod.DIRECT_PAY.value,
                    created_on: datetime = datetime.now(tz=timezone.utc),
                    cfs_account_id: int = 0,
                    routing_slip=None,
                    disbursement_status_code=None
                    ):
    """Return Factory."""
    status_code = InvoiceStatus.APPROVED.value if payment_method_code == PaymentMethod.PAD.value else status_code
    invoice = Invoice(
        invoice_status_code=status_code,
        payment_account_id=payment_account.id,
        total=total,
        paid=paid,
        created_by='test',
        created_on=created_on,
        business_identifier=business_identifier,
        corp_type_code=corp_type_code,
        folio_number='1234567890',
        service_fees=service_fees,
        bcol_account=payment_account.bcol_account,
        payment_method_code=payment_method_code or payment_account.payment_method,
        routing_slip=routing_slip,
        disbursement_status_code=disbursement_status_code,
        payment_date=None,
        refund_date=None
    )
    if cfs_account_id != 0:
        invoice.cfs_account_id = cfs_account_id

    invoice.save()
    return invoice


def factory_payment_line_item(invoice_id: str, fee_schedule_id: int, filing_fees: int = 10, total: int = 10,
                              service_fees: int = 0, status: str = LineItemStatus.ACTIVE.value,
                              fee_dist_id=None):
    """Return Factory."""
    if not fee_dist_id:
        fee_dist_id = DistributionCode.find_by_active_for_fee_schedule(fee_schedule_id).distribution_code_id
    return PaymentLineItem(
        invoice_id=invoice_id,
        fee_schedule_id=fee_schedule_id,
        filing_fees=filing_fees,
        total=total,
        service_fees=service_fees,
        line_item_status_code=status,
        fee_distribution_id=fee_dist_id
    ).save()


def factory_invoice_reference(invoice_id: int, invoice_number: str = '10021',
                              status_code=InvoiceReferenceStatus.ACTIVE.value):
    """Return Factory."""
    return InvoiceReference(invoice_id=invoice_id,
                            status_code=status_code,
                            invoice_number=invoice_number).save()


def factory_create_online_banking_account(auth_account_id='1234', status=CfsAccountStatus.PENDING.value,
                                          cfs_account='12356'):
    """Return Factory."""
    account = PaymentAccount(auth_account_id=auth_account_id,
                             payment_method=PaymentMethod.ONLINE_BANKING.value,
                             name=f'Test {auth_account_id}').save()
    CfsAccount(status=status, account_id=account.id, cfs_account=cfs_account,
               payment_method=PaymentMethod.ONLINE_BANKING.value).save()
    return account


def factory_create_pad_account(auth_account_id='1234', bank_number='001', bank_branch='004', bank_account='1234567890',
                               status=CfsAccountStatus.PENDING.value, payment_method=PaymentMethod.PAD.value,
                               confirmation_period: int = 3):
    """Return Factory."""
    date_after_wait_period = datetime.now(tz=timezone.utc) + timedelta(confirmation_period)
    account = PaymentAccount(auth_account_id=auth_account_id,
                             payment_method=payment_method,
                             pad_activation_date=date_after_wait_period,
                             name=f'Test {auth_account_id}').save()
    CfsAccount(status=status, account_id=account.id, bank_number=bank_number,
               bank_branch_number=bank_branch, bank_account_number=bank_account,
               payment_method=PaymentMethod.PAD.value).save()
    return account


def factory_create_direct_pay_account(auth_account_id='1234', payment_method=PaymentMethod.DIRECT_PAY.value):
    """Return Factory."""
    account = PaymentAccount(auth_account_id=auth_account_id,
                             payment_method=payment_method, name=f'Test {auth_account_id}')
    return account


def factory_routing_slip_account(
        number: str = '1234',
        status: str = CfsAccountStatus.PENDING.value,
        total: int = 0,
        remaining_amount: int = 0,
        routing_slip_date=datetime.now(tz=timezone.utc),
        payment_method=PaymentMethod.CASH.value,
        auth_account_id='1234',
        routing_slip_status=RoutingSlipStatus.ACTIVE.value,
        refund_amount=0
):
    """Create routing slip and return payment account with it."""
    payment_account = PaymentAccount(
        payment_method=payment_method,
        name=f'Test {auth_account_id}')
    payment_account.save()

    rs = RoutingSlip(
        number=number,
        payment_account_id=payment_account.id,
        status=routing_slip_status,
        total=total,
        remaining_amount=remaining_amount,
        created_by='test',
        routing_slip_date=routing_slip_date,
        refund_amount=refund_amount
    ).save()

    Payment(payment_system_code=PaymentSystem.FAS.value,
            payment_account_id=payment_account.id,
            payment_method_code=PaymentMethod.CASH.value,
            payment_status_code=PaymentStatus.COMPLETED.value,
            receipt_number=number,
            is_routing_slip=True,
            paid_amount=rs.total,
            created_by='TEST')

    CfsAccount(status=status, account_id=payment_account.id, payment_method=PaymentMethod.INTERNAL.value).save()

    return payment_account


def factory_create_eft_account(auth_account_id='1234', status=CfsAccountStatus.PENDING.value):
    """Return Factory."""
    payment_account = PaymentAccount(auth_account_id=auth_account_id,
                                     payment_method=PaymentMethod.EFT.value,
                                     name=f'Test {auth_account_id}').save()
    CfsAccount(status=status, account_id=payment_account.id, payment_method=PaymentMethod.EFT.value).save()
    return payment_account


def factory_create_eft_shortname(short_name: str):
    """Return Factory."""
    short_name = EFTShortnames(
        short_name=short_name
    ).save()
    return short_name


def factory_eft_shortname_link(short_name_id: int, auth_account_id: str = '1234',
                               updated_by: str = None, updated_on: datetime = datetime.now(tz=timezone.utc),
                               status_code: str = EFTShortnameStatus.LINKED.value):
    """Return an EFT short name link model."""
    return EFTShortnameLinks(
        eft_short_name_id=short_name_id,
        auth_account_id=auth_account_id,
        status_code=status_code,
        updated_by=updated_by,
        updated_by_name=updated_by,
        updated_on=updated_on
    ).save()


def factory_create_eft_credit(amount=100, remaining_amount=0, eft_file_id=1, short_name_id=1, eft_transaction_id=1):
    """Return Factory."""
    eft_credit = EFTCredit(
        amount=amount,
        remaining_amount=remaining_amount,
        eft_file_id=eft_file_id,
        short_name_id=short_name_id,
        eft_transaction_id=eft_transaction_id
    ).save()
    return eft_credit


def factory_create_eft_file(file_ref='test.txt', status_code=EFTProcessStatus.COMPLETED.value):
    """Return Factory."""
    eft_file = EFTFile(
        file_ref=file_ref,
        status_code=status_code
    ).save()
    return eft_file


def factory_create_eft_transaction(file_id=1, line_number=1, line_type='T',
                                   status_code=EFTProcessStatus.COMPLETED.value):
    """Return Factory."""
    eft_transaction = EFTTransaction(
        file_id=file_id,
        line_number=line_number,
        line_type=line_type,
        status_code=status_code,
    ).save()
    return eft_transaction


def factory_create_eft_credit_invoice_link(invoice_id=1, eft_credit_id=1, status_code='PENDING', amount=10,
                                           link_group_id=1):
    """Return Factory."""
    eft_credit_invoice_link = EFTCreditInvoiceLink(
        amount=amount,
        invoice_id=invoice_id,
        eft_credit_id=eft_credit_id,
        receipt_number='1234',
        status_code=status_code,
        link_group_id=link_group_id
    ).save()
    return eft_credit_invoice_link


def factory_create_eft_shortname_historical(payment_account_id=1, related_group_link_id=1, short_name_id=1,
                                            statement_number=123,
                                            transaction_type=EFTHistoricalTypes.STATEMENT_PAID.value):
    """Return Factory."""
    eft_historical = EFTShortnamesHistorical(
        amount=100,
        created_by='TEST USER',
        credit_balance=100,
        hidden=True,
        is_processing=True,
        payment_account_id=payment_account_id,
        related_group_link_id=related_group_link_id,
        short_name_id=short_name_id,
        statement_number=statement_number,
        transaction_date=datetime.now(tz=timezone.utc),
        transaction_type=transaction_type
    ).save()
    return eft_historical


def factory_create_eft_refund(
    auth_account_id: str = '1234',
    cas_supplier_number: str = '1234',
    refund_amount: float = 100.0,
    refund_email: str = '',
    short_name_id: int = 1,
    status: str = CfsAccountStatus.PENDING.value):
    """Return Factory."""
    eft_refund = EFTRefund(
        auth_account_id=auth_account_id,
        cas_supplier_number=cas_supplier_number,
        refund_amount=refund_amount,
        refund_email=refund_email,
        short_name_id=short_name_id,
        status=status
    ).save()
    return eft_refund


def factory_create_account(auth_account_id: str = '1234', payment_method_code: str = PaymentMethod.DIRECT_PAY.value,
                           status: str = CfsAccountStatus.PENDING.value, statement_notification_enabled: bool = True):
    """Return payment account model."""
    account = PaymentAccount(auth_account_id=auth_account_id,
                             payment_method=payment_method_code,
                             name=f'Test {auth_account_id}',
                             statement_notification_enabled=statement_notification_enabled).save()
    CfsAccount(status=status, account_id=account.id, payment_method=payment_method_code).save()
    return account


def factory_create_ejv_account(auth_account_id='1234',
                               client: str = '112',
                               resp_centre: str = '11111',
                               service_line: str = '11111',
                               stob: str = '1111',
                               project_code: str = '1111111'):
    """Return Factory."""
    account = PaymentAccount(auth_account_id=auth_account_id,
                             payment_method=PaymentMethod.EJV.value,
                             name=f'Test {auth_account_id}').save()
    DistributionCode(name=account.name,
                     client=client,
                     responsibility_centre=resp_centre,
                     service_line=service_line,
                     stob=stob,
                     project_code=project_code,
                     account_id=account.id,
                     start_date=datetime.now(tz=timezone.utc).date(),
                     created_by='test').save()
    return account


def factory_distribution(name: str, client: str = '111', reps_centre: str = '22222', service_line: str = '33333',
                         stob: str = '4444', project_code: str = '5555555', service_fee_dist_id: int = None,
                         disbursement_dist_id: int = None):
    """Return Factory."""
    return DistributionCode(name=name,
                            client=client,
                            responsibility_centre=reps_centre,
                            service_line=service_line,
                            stob=stob,
                            project_code=project_code,
                            service_fee_distribution_code_id=service_fee_dist_id,
                            disbursement_distribution_code_id=disbursement_dist_id,
                            start_date=datetime.now(tz=timezone.utc).date(),
                            created_by='test').save()


def factory_distribution_link(distribution_code_id: int, fee_schedule_id: int):
    """Return Factory."""
    return DistributionCodeLink(fee_schedule_id=fee_schedule_id,
                                distribution_code_id=distribution_code_id).save()


def factory_receipt(
        invoice_id: int,
        receipt_number: str = 'TEST1234567890',
        receipt_date: datetime = datetime.now(tz=timezone.utc),
        receipt_amount: float = 10.0
):
    """Return Factory."""
    return Receipt(
        invoice_id=invoice_id,
        receipt_number=receipt_number,
        receipt_date=receipt_date,
        receipt_amount=receipt_amount
    )


def factory_refund(
        routing_slip_id: int,
        details={}
):
    """Return Factory."""
    return Refund(
        routing_slip_id=routing_slip_id,
        requested_date=datetime.now(tz=timezone.utc),
        reason='TEST',
        requested_by='TEST',
        details=details
    ).save()


def factory_refund_invoice(
        invoice_id: int,
        details={}
):
    """Return Factory."""
    return Refund(
        invoice_id=invoice_id,
        requested_date=datetime.now(tz=timezone.utc),
        reason='TEST',
        requested_by='TEST',
        details=details
    ).save()


def factory_refund_partial(
        payment_line_item_id: int,
        refund_amount: float,
        refund_type: str,
        created_by='test',
        created_on: datetime = datetime.now(tz=timezone.utc)
):
    """Return Factory."""
    return RefundsPartial(
        payment_line_item_id=payment_line_item_id,
        refund_amount=refund_amount,
        refund_type=refund_type,
        created_by=created_by,
        created_on=created_on
    ).save()


def factory_pad_account_payload(account_id: int = randrange(999999), bank_number: str = '001',
                                transit_number='999',
                                bank_account='1234567890'):
    """Return a pad payment account object."""
    return {
        'accountId': account_id,
        'accountName': 'Test Account',
        'paymentInfo': {
            'methodOfPayment': PaymentMethod.PAD.value,
            'billable': True,
            'bankTransitNumber': transit_number,
            'bankInstitutionNumber': bank_number,
            'bankAccountNumber': bank_account
        }
    }


def factory_eft_account_payload(payment_method: str = PaymentMethod.EFT.value,
                                account_id: int = randrange(999999)):
    """Return a premium eft enable payment account object."""
    return {
        'accountId': account_id,
        'accountName': 'Test Account',
        'bcolAccountNumber': '2000000',
        'bcolUserId': 'U100000',
        'eft_enable': False,
        'paymentInfo': {
            'methodOfPayment': payment_method,
            'billable': True
        }
    }<|MERGE_RESOLUTION|>--- conflicted
+++ resolved
@@ -21,16 +21,10 @@
 from random import randrange
 
 from pay_api.models import (
-<<<<<<< HEAD
-    CfsAccount, DistributionCode, DistributionCodeLink, EFTCredit, EFTCreditInvoiceLink, EFTFile, EFTRefund,
-    EFTShortnameLinks, EFTShortnames, EFTShortnamesHistorical, EFTTransaction, Invoice, InvoiceReference, Payment,
-    PaymentAccount, PaymentLineItem, Receipt, Refund, RefundsPartial, RoutingSlip, StatementRecipients, StatementSettings)
-=======
-    CfsAccount, DistributionCode, DistributionCodeLink, EFTCredit, EFTCreditInvoiceLink, EFTFile, EFTShortnameLinks,
+    CfsAccount, DistributionCode, DistributionCodeLink, EFTCredit, EFTCreditInvoiceLink, EFTFile, EFTRefund, EFTShortnameLinks,
     EFTShortnames, EFTShortnamesHistorical, EFTTransaction, Invoice, InvoiceReference, Payment, PaymentAccount,
     PaymentLineItem, Receipt, Refund, RefundsPartial, RoutingSlip, Statement, StatementInvoices, StatementRecipients,
     StatementSettings)
->>>>>>> 4413950e
 from pay_api.utils.enums import (
     CfsAccountStatus, EFTHistoricalTypes, EFTProcessStatus, EFTShortnameStatus, InvoiceReferenceStatus, InvoiceStatus,
     LineItemStatus, PaymentMethod, PaymentStatus, PaymentSystem, RoutingSlipStatus)
