# Copyright © 2019 Province of British Columbia
#
# Licensed under the Apache License, Version 2.0 (the "License");
# you may not use this file except in compliance with the License.
# You may obtain a copy of the License at
#
#     http://www.apache.org/licenses/LICENSE-2.0
#
# Unless required by applicable law or agreed to in writing, software
# distributed under the License is distributed on an "AS IS" BASIS,
# WITHOUT WARRANTIES OR CONDITIONS OF ANY KIND, either express or implied.
# See the License for the specific language governing permissions and
# limitations under the License.

"""Tests to assure the UpdateStalePayment.

Test-Suite to ensure that the UpdateStalePayment is working as expected.
"""
from datetime import datetime, timedelta, timezone

import pytz
import pytest
from freezegun import freeze_time
<<<<<<< HEAD
from pay_api.models import Invoice as InvoiceModel
from pay_api.models import Statement, StatementInvoices, StatementSettings
=======
from pay_api.models import Statement, StatementInvoices, db
>>>>>>> 40796115
from pay_api.services import Statement as StatementService
from pay_api.services import StatementSettings as StatementSettingsService
from pay_api.services.payment_account import PaymentAccount as PaymentAccountService
from pay_api.utils.enums import InvoiceStatus, PaymentMethod, StatementFrequency
from pay_api.utils.util import get_previous_day
from sqlalchemy import insert

from tasks.statement_task import StatementTask

from .factory import (
    factory_create_account, factory_invoice, factory_invoice_reference, factory_payment,
    factory_pad_account_payload, factory_eft_account_payload,
    factory_premium_payment_account, factory_statement_settings)


@freeze_time('2023-01-02 12:00:00T08:00:00')
def test_statements(session):
    """Test daily statement generation works.

    Steps:
    1) Create a payment for yesterday
    2) Mark the account settings as DAILY settlement starting yesterday
    3) Generate statement and assert that the statement contains payment records
    """
    previous_day = localize_date(get_previous_day(datetime.utcnow()))

    bcol_account = factory_premium_payment_account()
    invoice = factory_invoice(payment_account=bcol_account, created_on=previous_day)
    inv_ref = factory_invoice_reference(invoice_id=invoice.id)
    factory_payment(payment_date=previous_day, invoice_number=inv_ref.invoice_number)

    factory_statement_settings(
        pay_account_id=bcol_account.id,
        from_date=previous_day,
        frequency='DAILY'
    )
    factory_statement_settings(
        pay_account_id=bcol_account.id,
        from_date=get_previous_day(previous_day),
        frequency='DAILY'
    )
    factory_statement_settings(
        pay_account_id=bcol_account.id,
        from_date=datetime.utcnow(),
        frequency='DAILY'
    )
    StatementTask.generate_statements()

    statements = StatementService.get_account_statements(auth_account_id=bcol_account.auth_account_id,
                                                         page=1, limit=100)
    assert statements is not None
    first_statement_id = statements[0][0].id
    invoices = StatementInvoices.find_all_invoices_for_statement(first_statement_id)
    assert invoices is not None
    assert invoices[0].invoice_id == invoice.id

    # Test date override.
    # Override computes for the target date, not the previous date like above.
    StatementTask.generate_statements([(datetime.utcnow() - timedelta(days=1)).strftime('%Y-%m-%d')])

    statements = StatementService.get_account_statements(auth_account_id=bcol_account.auth_account_id,
                                                         page=1, limit=100)
    assert statements is not None
    invoices = StatementInvoices.find_all_invoices_for_statement(statements[0][0].id)
    assert invoices is not None
    assert invoices[0].invoice_id == invoice.id

    # Check to see if the old statement was reused and invoices were cleaned up.
    assert Statement.find_by_id(first_statement_id)
    assert first_statement_id == statements[0][0].id
    assert len(StatementInvoices.find_all_invoices_for_statement(first_statement_id)) == 2


def test_statements_for_empty_results(session):
    """Test daily statement generation works.

    Steps:
    1) Create a payment for day before yesterday
    2) Mark the account settings as DAILY settlement starting yesterday
    3) Generate statement and assert that the statement does not contains payment records
    """
    day_before_yday = get_previous_day(datetime.now(tz=timezone.utc)) - timedelta(days=1)
    bcol_account = factory_premium_payment_account()
    invoice = factory_invoice(payment_account=bcol_account, created_on=day_before_yday)
    inv_ref = factory_invoice_reference(invoice_id=invoice.id)
    factory_statement_settings(
        pay_account_id=bcol_account.id,
        from_date=day_before_yday,
        frequency='DAILY'
    )
    factory_payment(payment_date=day_before_yday, invoice_number=inv_ref.invoice_number)

    StatementTask.generate_statements()

    statements = StatementService.get_account_statements(auth_account_id=bcol_account.auth_account_id,
                                                         page=1, limit=100)
    assert statements is not None
    invoices = StatementInvoices.find_all_invoices_for_statement(statements[0][0].id)
    assert len(invoices) == 0


def test_bcol_weekly_to_eft_statement(session):
    """Test transition to EFT statement with an existing weekly interim statement."""
    # Account set up
    account_create_date = datetime(2023, 10, 1, 12, 0)
    with freeze_time(account_create_date):
        account = factory_create_account(auth_account_id='1', payment_method_code=PaymentMethod.EFT.value)
        assert account is not None

    # Setup previous payment method interim statement data
    invoice_create_date = localize_date(datetime(2023, 10, 9, 12, 0))
    weekly_invoice = factory_invoice(payment_account=account, created_on=invoice_create_date,
                                     payment_method_code=PaymentMethod.DRAWDOWN.value,
                                     status_code=InvoiceStatus.APPROVED.value,
                                     total=50)

    assert weekly_invoice is not None

    statement_from_date = localize_date(datetime(2023, 10, 8, 12, 0))
    statement_to_date = localize_date(datetime(2023, 10, 12, 12, 0))

    # Set up initial statement settings
    factory_statement_settings(
        pay_account_id=account.id,
        from_date=statement_from_date,
        to_date=statement_to_date,
        frequency=StatementFrequency.WEEKLY.value
    ).save()

    generate_date = localize_date(datetime(2023, 10, 12, 12, 0))
    with freeze_time(generate_date):
        weekly_statement = StatementService.generate_interim_statement(auth_account_id=account.auth_account_id,
                                                                       new_frequency=StatementFrequency.MONTHLY.value)

    # Validate weekly interim invoice is correct
    weekly_invoices = StatementInvoices.find_all_invoices_for_statement(weekly_statement.id)
    assert weekly_invoices is not None
    assert len(weekly_invoices) == 1
    assert weekly_invoices[0].invoice_id == weekly_invoice.id

    # Generate monthly statement using the 1st of next month
    generate_date = localize_date(datetime(2023, 11, 1, 12, 0))
    with freeze_time(generate_date):
        StatementTask.generate_statements()

    # Validate there are no invoices associated with this statement
    statements = StatementService.get_account_statements(auth_account_id=account.auth_account_id, page=1, limit=100)
    assert statements is not None
    assert len(statements[0]) == 2
    first_statement_id = statements[0][0].id
    monthly_invoices = StatementInvoices.find_all_invoices_for_statement(first_statement_id)
    assert len(monthly_invoices) == 0

    # Set up and EFT invoice
    # Using the same invoice create date as the weekly to test invoices on the same day with different payment methods
    monthly_invoice = factory_invoice(payment_account=account, created_on=invoice_create_date,
                                      payment_method_code=PaymentMethod.EFT.value,
                                      status_code=InvoiceStatus.APPROVED.value,
                                      total=50)

    assert monthly_invoice is not None

    # Regenerate monthly statement using date override - it will clean up the previous empty monthly statement first
    StatementTask.generate_statements([(generate_date - timedelta(days=1)).strftime('%Y-%m-%d')])

    statements = StatementService.get_account_statements(auth_account_id=account.auth_account_id, page=1, limit=100)

    assert statements is not None
    assert len(statements[0]) == 2  # Should still be 2 statements as the previous empty one should be removed
    first_statement_id = statements[0][0].id
    monthly_invoices = StatementInvoices.find_all_invoices_for_statement(first_statement_id)
    assert monthly_invoices is not None
    assert len(monthly_invoices) == 1
    assert monthly_invoices[0].invoice_id == monthly_invoice.id


def test_bcol_monthly_to_eft_statement(session):
    """Test transition to EFT statement with an existing monthly interim statement."""
    # Account set up
    account_create_date = datetime(2023, 10, 1, 12, 0)
    with freeze_time(account_create_date):
        account = factory_create_account(auth_account_id='1', payment_method_code=PaymentMethod.EFT.value)
        assert account is not None

    # Setup previous payment method interim statement data
    invoice_create_date = localize_date(datetime(2023, 10, 9, 12, 0))
    bcol_invoice = factory_invoice(payment_account=account, created_on=invoice_create_date,
                                   payment_method_code=PaymentMethod.DRAWDOWN.value,
                                   status_code=InvoiceStatus.APPROVED.value,
                                   total=50)

    assert bcol_invoice is not None
    direct_pay_invoice = factory_invoice(payment_account=account, created_on=invoice_create_date,
                                         payment_method_code=PaymentMethod.DIRECT_PAY.value,
                                         status_code=InvoiceStatus.APPROVED.value,
                                         total=50)
    assert direct_pay_invoice

    statement_from_date = localize_date(datetime(2023, 10, 1, 12, 0))
    statement_to_date = localize_date(datetime(2023, 10, 30, 12, 0))

    # Set up initial statement settings
    factory_statement_settings(
        pay_account_id=account.id,
        from_date=statement_from_date,
        to_date=statement_to_date,
        frequency=StatementFrequency.MONTHLY.value
    ).save()

    generate_date = localize_date(datetime(2023, 10, 12, 12, 0))
    with freeze_time(generate_date):
        bcol_monthly_statement = StatementService\
            .generate_interim_statement(auth_account_id=account.auth_account_id,
                                        new_frequency=StatementFrequency.MONTHLY.value)
    account.payment_method_code = PaymentMethod.EFT.value
    account.save()

    # Validate bcol monthly interim invoice is correct
    invoices = StatementInvoices.find_all_invoices_for_statement(bcol_monthly_statement.id)
    assert invoices is not None
    assert len(invoices) == 2
    assert invoices[0].invoice_id == bcol_invoice.id
    assert invoices[1].invoice_id == direct_pay_invoice.id

    # Generate monthly statement using the 1st of next month
    generate_date = localize_date(datetime(2023, 11, 1, 12, 0))
    with freeze_time(generate_date):
        StatementTask.generate_statements()

    # Validate there are no invoices associated with this statement
    statements = StatementService.get_account_statements(auth_account_id=account.auth_account_id, page=1, limit=100)
    assert statements is not None
    assert len(statements[0]) == 2
    first_statement_id = statements[0][0].id
    # Test invoices existing and payment_account.payment_method_code fallback.
    assert statements[0][0].payment_methods == PaymentMethod.EFT.value
    assert statements[0][1].payment_methods in [f'{PaymentMethod.DIRECT_PAY.value},{PaymentMethod.DRAWDOWN.value}',
                                                f'{PaymentMethod.DRAWDOWN.value},{PaymentMethod.DIRECT_PAY.value}']
    monthly_invoices = StatementInvoices.find_all_invoices_for_statement(first_statement_id)
    assert len(monthly_invoices) == 0

    # Set up and EFT invoice
    # Using the same invoice create date as the weekly to test invoices on the same day with different payment methods
    monthly_invoice = factory_invoice(payment_account=account, created_on=invoice_create_date,
                                      payment_method_code=PaymentMethod.EFT.value,
                                      status_code=InvoiceStatus.APPROVED.value,
                                      total=50)

    assert monthly_invoice is not None
    # This should get ignored.
    monthly_invoice_2 = factory_invoice(payment_account=account, created_on=invoice_create_date,
                                        payment_method_code=PaymentMethod.DIRECT_PAY.value,
                                        status_code=InvoiceStatus.APPROVED.value,
                                        total=50)
    assert monthly_invoice_2

    # Regenerate monthly statement using date override - it will clean up the previous empty monthly statement first
    StatementTask.generate_statements([(generate_date - timedelta(days=1)).strftime('%Y-%m-%d')])

    statements = StatementService.get_account_statements(auth_account_id=account.auth_account_id, page=1, limit=100)

    assert statements is not None
    assert len(statements[0]) == 2  # Should still be 2 statements as the previous empty one should be removed
    first_statement_id = statements[0][0].id
    monthly_invoices = StatementInvoices.find_all_invoices_for_statement(first_statement_id)
    assert monthly_invoices is not None
    assert len(monthly_invoices) == 1
    assert monthly_invoices[0].invoice_id == monthly_invoice.id
    # This should be EFT only, because there's a filter in the jobs that looks only for EFT invoices if
    # payment_account is set to EFT.
    assert statements[0][0].payment_methods == f'{PaymentMethod.EFT.value}'

    # Validate bcol monthly interim invoice is correct
    bcol_invoices = StatementInvoices.find_all_invoices_for_statement(bcol_monthly_statement.id)
    assert bcol_invoices is not None
    assert len(bcol_invoices) == 2
    assert bcol_invoices[0].invoice_id == bcol_invoice.id
    assert bcol_invoices[1].invoice_id == direct_pay_invoice.id


<<<<<<< HEAD
@pytest.mark.parametrize('test_name', [('non_interm'), ('pad_to_eft'), ('eft_to_pad')])
def test_gap_statements(session, test_name, admin_users_mock):
    """Ensure gap statements are generated for weekly to monthly."""
    account_create_date = datetime(2024, 1, 1, 8)
    account = None
    invoice_ids = []
    with freeze_time(account_create_date):
        match test_name:
            case 'eft_to_pad':
                account = factory_create_account(auth_account_id='1', payment_method_code=PaymentMethod.EFT.value)
            case _:
                account = factory_create_account(auth_account_id='1', payment_method_code=PaymentMethod.PAD.value)

    from_date = (localize_date(datetime(2024, 1, 1, 8))).date()
    StatementInvoices.query.delete()
    Statement.query.delete()
    StatementSettings.query.delete()
    InvoiceModel.query.delete()
    factory_statement_settings(pay_account_id=account.id,
                               frequency=StatementFrequency.WEEKLY.value,
                               from_date=from_date
                               ).save()

    # Generate invoices for January 1st -> January 31st.
    match test_name:
        case 'non_interm':
            for i in range(0, 31):
                inv = factory_invoice(payment_account=account,
                                      payment_method_code=PaymentMethod.PAD.value,
                                      status_code=InvoiceStatus.PAID.value,
                                      total=50,
                                      created_on=account_create_date + timedelta(i)) \
                    .save()
                invoice_ids.append(inv.id)
        case 'pad_to_eft':
            for i in range(0, 28):
                inv = factory_invoice(payment_account=account,
                                      payment_method_code=PaymentMethod.PAD.value,
                                      status_code=InvoiceStatus.PAID.value,
                                      total=50,
                                      created_on=account_create_date + timedelta(i)) \
                    .save()
                invoice_ids.append(inv.id)
            # Overlap an EFT invoice and PAD on the same day.
            for i in range(28, 31):
                inv = factory_invoice(payment_account=account,
                                      payment_method_code=PaymentMethod.EFT.value,
                                      status_code=InvoiceStatus.PAID.value,
                                      total=50,
                                      created_on=account_create_date + timedelta(i)) \
                    .save()
                invoice_ids.append(inv.id)
        case 'eft_to_pad':
            for i in range(0, 28):
                inv = factory_invoice(payment_account=account,
                                      payment_method_code=PaymentMethod.EFT.value,
                                      status_code=InvoiceStatus.PAID.value,
                                      total=50,
                                      created_on=account_create_date + timedelta(i)) \
                    .save()
                invoice_ids.append(inv.id)
            # Overlap an EFT invoice and PAD on the same day.
            for i in range(28, 31):
                inv = factory_invoice(payment_account=account,
                                      payment_method_code=PaymentMethod.PAD.value,
                                      status_code=InvoiceStatus.PAID.value,
                                      total=50,
                                      created_on=account_create_date + timedelta(i)) \
                    .save()
                invoice_ids.append(inv.id)

    match test_name:
        case 'non_interm':
            with freeze_time(datetime(2024, 1, 1, 8)):
                # This should create a gap between 28th Sunday and 31st Wednesday, this is a gap statement.
                StatementSettingsService.update_statement_settings(account.auth_account_id,
                                                                   StatementFrequency.MONTHLY.value)
            generate_statements(0, 32)
        case 'pad_to_eft':
            # Note: This will work even if we start off as MONTHLY or change to MONTHLY from weekly.
            # Generate up to the 28th before the interm statment.
            generate_statements(0, 28)
            with freeze_time(localize_date(datetime(2024, 1, 28, 8))):
                payload = factory_eft_account_payload(payment_method=PaymentMethod.EFT.value,
                                                      account_id=account.auth_account_id)
                PaymentAccountService.update(account.auth_account_id, payload)
            generate_statements(29, 32)
        case 'eft_to_pad':
            # Generate up to the 28th before the interm statment.
            generate_statements(0, 28)
            with freeze_time(localize_date(datetime(2024, 1, 28, 8))):
                # Update to PAD - Keep the pad activation_date in the past, otherwise we wont switch over to PAD.
                # If we can't switch to PAD, no invoices would be created until activation date was hit.
                account.pad_activation_date = datetime.now(tz=timezone.utc) - timedelta(days=1)
                account.save()
                PaymentAccountService.update(account.auth_account_id, factory_pad_account_payload())
            generate_statements(29, 32)

    statements = Statement.query.all()
    for statement in statements:
        assert statement.payment_methods != 'PAD,EFT'
        assert statement.payment_methods != 'EFT,PAD'

    generated_invoice_ids = [inv.invoice_id for inv in StatementInvoices.query.all()]

    assert len(invoice_ids) == len(generated_invoice_ids)


def generate_statements(start, end):
    """Generate statements helper."""
    for r in range(start, end):
        override_date = localize_date(datetime(2024, 1, 1, 8) + timedelta(days=r - 1)).strftime('%Y-%m-%d')
        StatementTask.generate_statements([override_date])
=======
def test_many_statements():
    """Ensure many statements work over 65535 statements."""
    account = factory_create_account(auth_account_id='1')
    factory_statement_settings(
        pay_account_id=account.id,
        from_date=datetime(2024, 1, 1, 8),
        to_date=datetime(2024, 1, 4, 8),
        frequency=StatementFrequency.DAILY.value
    ).save()
    invoice = factory_invoice(account)
    statement_list = []
    for _ in range(0, 70000):
        statement_list.append({'created_on': '2024-01-01',
                               'from_date': '2024-01-01 08:00:00',
                               'to_date': '2024-01-04 08:00:00',
                               'payment_account_id': f'{account.id}',
                               'frequency': StatementFrequency.DAILY.value
                               })
    db.session.execute(insert(Statement), statement_list)

    statement = db.session.query(Statement).first()
    statement_invoices_list = []
    for _ in range(0, 70000):
        statement_invoices_list.append({
            'statement_id': statement.id,
            'invoice_id': invoice.id
        })
    db.session.execute(insert(StatementInvoices), statement_invoices_list)
    StatementTask.generate_statements([datetime(2024, 1, 1, 8).strftime('%Y-%m-%d')])
    assert True
>>>>>>> 40796115


def localize_date(date: datetime):
    """Localize date object by adding timezone information."""
    pst = pytz.timezone('America/Vancouver')
    return pst.localize(date)<|MERGE_RESOLUTION|>--- conflicted
+++ resolved
@@ -21,12 +21,8 @@
 import pytz
 import pytest
 from freezegun import freeze_time
-<<<<<<< HEAD
 from pay_api.models import Invoice as InvoiceModel
-from pay_api.models import Statement, StatementInvoices, StatementSettings
-=======
-from pay_api.models import Statement, StatementInvoices, db
->>>>>>> 40796115
+from pay_api.models import Statement, StatementInvoices, StatementSettings, db
 from pay_api.services import Statement as StatementService
 from pay_api.services import StatementSettings as StatementSettingsService
 from pay_api.services.payment_account import PaymentAccount as PaymentAccountService
@@ -307,7 +303,38 @@
     assert bcol_invoices[1].invoice_id == direct_pay_invoice.id
 
 
-<<<<<<< HEAD
+def test_many_statements():
+    """Ensure many statements work over 65535 statements."""
+    account = factory_create_account(auth_account_id='1')
+    factory_statement_settings(
+        pay_account_id=account.id,
+        from_date=datetime(2024, 1, 1, 8),
+        to_date=datetime(2024, 1, 4, 8),
+        frequency=StatementFrequency.DAILY.value
+    ).save()
+    invoice = factory_invoice(account)
+    statement_list = []
+    for _ in range(0, 70000):
+        statement_list.append({'created_on': '2024-01-01',
+                               'from_date': '2024-01-01 08:00:00',
+                               'to_date': '2024-01-04 08:00:00',
+                               'payment_account_id': f'{account.id}',
+                               'frequency': StatementFrequency.DAILY.value
+                               })
+    db.session.execute(insert(Statement), statement_list)
+
+    statement = db.session.query(Statement).first()
+    statement_invoices_list = []
+    for _ in range(0, 70000):
+        statement_invoices_list.append({
+            'statement_id': statement.id,
+            'invoice_id': invoice.id
+        })
+    db.session.execute(insert(StatementInvoices), statement_invoices_list)
+    StatementTask.generate_statements([datetime(2024, 1, 1, 8).strftime('%Y-%m-%d')])
+    assert True
+
+
 @pytest.mark.parametrize('test_name', [('non_interm'), ('pad_to_eft'), ('eft_to_pad')])
 def test_gap_statements(session, test_name, admin_users_mock):
     """Ensure gap statements are generated for weekly to monthly."""
@@ -421,38 +448,6 @@
     for r in range(start, end):
         override_date = localize_date(datetime(2024, 1, 1, 8) + timedelta(days=r - 1)).strftime('%Y-%m-%d')
         StatementTask.generate_statements([override_date])
-=======
-def test_many_statements():
-    """Ensure many statements work over 65535 statements."""
-    account = factory_create_account(auth_account_id='1')
-    factory_statement_settings(
-        pay_account_id=account.id,
-        from_date=datetime(2024, 1, 1, 8),
-        to_date=datetime(2024, 1, 4, 8),
-        frequency=StatementFrequency.DAILY.value
-    ).save()
-    invoice = factory_invoice(account)
-    statement_list = []
-    for _ in range(0, 70000):
-        statement_list.append({'created_on': '2024-01-01',
-                               'from_date': '2024-01-01 08:00:00',
-                               'to_date': '2024-01-04 08:00:00',
-                               'payment_account_id': f'{account.id}',
-                               'frequency': StatementFrequency.DAILY.value
-                               })
-    db.session.execute(insert(Statement), statement_list)
-
-    statement = db.session.query(Statement).first()
-    statement_invoices_list = []
-    for _ in range(0, 70000):
-        statement_invoices_list.append({
-            'statement_id': statement.id,
-            'invoice_id': invoice.id
-        })
-    db.session.execute(insert(StatementInvoices), statement_invoices_list)
-    StatementTask.generate_statements([datetime(2024, 1, 1, 8).strftime('%Y-%m-%d')])
-    assert True
->>>>>>> 40796115
 
 
 def localize_date(date: datetime):
