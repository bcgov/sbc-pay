[tool.poetry]
name = "payment-jobs"
version = "0.1.0"
description = ""
authors = ["Travis Semple <travis8814@gmail.com>"]
readme = "README.md"

[tool.poetry.dependencies]
python = "^3.12"
<<<<<<< HEAD
pay-api = {git = "https://github.com/bcgov/sbc-pay.git", branch = "main", subdirectory = "pay-api"}
=======
pay-api = {git = "https://github.com/seeker25/sbc-pay.git", branch = "22992", subdirectory = "pay-api"}
>>>>>>> a181344d
gunicorn = "^21.2.0"
flask = "^3.0.2"
flask-sqlalchemy = "^3.1.1"
sqlalchemy = "^2.0.28"
flask-marshmallow = "^1.2.0"
marshmallow-sqlalchemy = "^1.0.0"
python-dotenv = "^1.0.1"
psycopg2-binary = "^2.9.9"
jsonschema = "4.17.3"
requests = "^2.31.0"
werkzeug = "^3.0.1"
jaeger-client = "^4.8.0"
minio = "^7.2.5"
pysftp = "^0.2.9"
flask-migrate = "^4.0.7"
itsdangerous = "^2.1.2"
dataclass-wizard = "^0.22.3"
launchdarkly-server-sdk = "^8.2.1"
cx-oracle = "^8.3.0"
more-itertools = "^10.2.0"
pg8000 = "^1.30.5"


[tool.poetry.group.dev.dependencies]
pytest = "^8.1.1"
pytest-mock = "^3.12.0"
requests = "^2.31.0"
pyhamcrest = "^2.1.0"
pytest-cov = "^4.1.0"
faker = "^24.2.0"
flake8 = "^7.0.0"
flake8-blind-except = "^0.2.1"
flake8-debugger = "^4.1.2"
flake8-docstrings = "^1.7.0"
flake8-isort = "^6.1.1"
flake8-quotes = "^3.4.0"
pep8-naming = "^0.13.3"
autopep8 = "^2.0.4"
coverage = "^7.4.3"
pylint = "^3.1.0"
pylint-flask = "^0.6"
freezegun = "^1.4.0"
lovely-pytest-docker = "^0.3.1"
pytest-asyncio = "^0.23.5.post1"

[build-system]
requires = ["poetry-core"]
build-backend = "poetry.core.masonry.api"<|MERGE_RESOLUTION|>--- conflicted
+++ resolved
@@ -7,11 +7,7 @@
 
 [tool.poetry.dependencies]
 python = "^3.12"
-<<<<<<< HEAD
-pay-api = {git = "https://github.com/bcgov/sbc-pay.git", branch = "main", subdirectory = "pay-api"}
-=======
 pay-api = {git = "https://github.com/seeker25/sbc-pay.git", branch = "22992", subdirectory = "pay-api"}
->>>>>>> a181344d
 gunicorn = "^21.2.0"
 flask = "^3.0.2"
 flask-sqlalchemy = "^3.1.1"
