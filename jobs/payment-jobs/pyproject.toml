[tool.poetry]
name = "payment-jobs"
version = "0.1.0"
description = ""
authors = ["Travis Semple <travis8814@gmail.com>"]
readme = "README.md"
package-mode = false

[tool.poetry.dependencies]
python = "^3.12"
<<<<<<< HEAD
pay-api = { git = "https://github.com/ochiu/sbc-pay.git", branch = "30357-Refund-Approval-Flow-2", subdirectory = "pay-api" }
=======
pay-api = { git = "https://github.com/seeker25/sbc-pay.git", branch = "pg8000_update", subdirectory = "pay-api" }
>>>>>>> 4bab8e36
flask = "^3.0.2"
flask-sqlalchemy = "^3.1.1"
sqlalchemy = "^2.0.28"
flask-marshmallow = "^1.2.0"
marshmallow-sqlalchemy = "^1.0.0"
python-dotenv = "^1.0.1"
psycopg2-binary = "^2.9.9"
jsonschema = "4.17.3"
requests = "^2.31.0"
werkzeug = "^3.0.1"
jaeger-client = "^4.8.0"
pysftp = "^0.2.9"
flask-migrate = "^4.0.7"
itsdangerous = "^2.1.2"
dataclass-wizard = "^0.22.3"
launchdarkly-server-sdk = "^8.2.1"
more-itertools = "^10.2.0"
pg8000 = "^1.30.5"
cloud-sql-python-connector = "^1.13.0"
ruff = "^0.14.1"


[tool.poetry.group.dev.dependencies]
pytest = "^8.1.1"
pytest-mock = "^3.12.0"
requests = "^2.31.0"
pyhamcrest = "^2.1.0"
pytest-cov = "^4.1.0"
faker = "^24.2.0"
coverage = "^7.4.3"
freezegun = "^1.4.0"
lovely-pytest-docker = "^0.3.1"
pytest-asyncio = "^0.23.5.post1"

[tool.ruff]
# Exclude a variety of commonly ignored directories.
exclude = [
    ".bzr",
    ".direnv",
    ".eggs",
    ".git",
    ".git-rewrite",
    ".hg",
    ".mypy_cache",
    ".nox",
    ".pants.d",
    ".pytype",
    ".ruff_cache",
    ".svn",
    ".tox",
    ".venv",
    "__pypackages__",
    "_build",
    "buck-out",
    "build",
    "dist",
    "node_modules",
    "venv",
    "migrations",
    "devops",
    ".history",
]

# Same as Black.
line-length = 120
indent-width = 4

# Assume Python 3.12
target-version = "py312"

[tool.ruff.lint]
# Enable Pyflakes (`F`) and a subset of the pycodestyle (`E`) codes by default.
select = [
    "E4",      # pycodestyle errors
    "E7",      # pycodestyle errors  
    "E9",      # pycodestyle errors
    "F",       # pyflakes
    "W",       # pycodestyle warnings
    "B",       # flake8-bugbear
    "C4",      # flake8-comprehensions
    "UP",      # pyupgrade
    "ARG",     # unused-function-argument
    "D",       # pydocstyle
    "I",       # isort
    "N",       # pep8-naming
    "Q",       # flake8-quotes
    "S",       # flake8-bandit
    "T",       # flake8-type-checking
    "TCH",     # flake8-type-checking
    "TID",     # flake8-tidy-imports
]

# Allow fix for all enabled rules (when `--fix`) is provided.
fixable = ["ALL"]
unfixable = []

# Allow unused variables when underscore-prefixed.
dummy-variable-rgx = "^(_+|(_+[a-zA-Z0-9_]*[a-zA-Z0-9]+?))$"

[tool.ruff.lint.per-file-ignores]
# Tests can use magic values, assertions, and relative imports
"tests/**/*.py" = ["PLR2004", "S101", "TID252", "ARG001", "B006", "B008", "S311", "T201"]
# Allow magic values in tests
"**/test_*.py" = ["PLR2004", "S101", "TID252", "ARG001", "B006", "B008", "S311", "T201"]
# Allow magic values in conftest.py
"conftest.py" = ["PLR2004", "S101", "TID252", "ARG001", "B006", "B008", "S311", "T201"]
# Allow magic values in migrations
"migrations/**/*.py" = ["PLR2004", "S101", "TID252"]
# Allow magic values in devops
"devops/**/*.py" = ["PLR2004", "S101", "TID252"]
# Allow unused imports in __init__.py
"__init__.py" = ["F401"]

[tool.ruff.lint.isort]
known-first-party = ["pay_api"]

[tool.ruff.lint.flake8-quotes]
docstring-quotes = "double"

[tool.ruff.lint.pydocstyle]
convention = "google"

[tool.ruff.format]
# Like Black, use double quotes for strings.
quote-style = "double"

# Like Black, indent with spaces, rather than tabs.
indent-style = "space"

# Like Black, respect magic trailing commas.
skip-magic-trailing-comma = false

# Like Black, automatically detect the appropriate line ending.
line-ending = "auto"

# Enable auto-formatting of code examples in docstrings. Markdown,
# reStructuredText code/literal blocks and doctests are all supported.
docstring-code-format = false

# Set the line length limit used when formatting code snippets in
# docstrings.
docstring-code-line-length = "dynamic"

[tool.pytest.ini_options]
asyncio_mode = "auto"
minversion = "2.0"
testpaths = [
   "tests",
]
addopts = "--verbose --strict -p no:warnings --cov=src --cov-report html:htmlcov --cov-report xml:coverage.xml"
python_files = [
   "test*.py"
]
norecursedirs = [
   ".git", ".tox", "venv*", "requirements*", "build",
]
log_cli = true
log_cli_level = "1"
filterwarnings = [
   "ignore::UserWarning"
]
markers = [
   "slow",
   "serial",
]

[tool.coverage.run]
branch = true
source = [
   "src/auth_api",
]
omit = [
    "wsgi.py",
    "gunicorn_config.py"
]

[tool.coverage.report]
exclude_lines = [
   "pragma: no cover",
   "from",
   "import",
   "def __repr__",
   "if self.debug:",
   "if settings.DEBUG",
   "raise AssertionError",
   "raise NotImplementedError",
   "if 0:",
   'if __name__ == "__main__":',
]

[build-system]
requires = ["poetry-core"]
build-backend = "poetry.core.masonry.api"<|MERGE_RESOLUTION|>--- conflicted
+++ resolved
@@ -8,11 +8,7 @@
 
 [tool.poetry.dependencies]
 python = "^3.12"
-<<<<<<< HEAD
 pay-api = { git = "https://github.com/ochiu/sbc-pay.git", branch = "30357-Refund-Approval-Flow-2", subdirectory = "pay-api" }
-=======
-pay-api = { git = "https://github.com/seeker25/sbc-pay.git", branch = "pg8000_update", subdirectory = "pay-api" }
->>>>>>> 4bab8e36
 flask = "^3.0.2"
 flask-sqlalchemy = "^3.1.1"
 sqlalchemy = "^2.0.28"
@@ -87,7 +83,7 @@
 # Enable Pyflakes (`F`) and a subset of the pycodestyle (`E`) codes by default.
 select = [
     "E4",      # pycodestyle errors
-    "E7",      # pycodestyle errors  
+    "E7",      # pycodestyle errors
     "E9",      # pycodestyle errors
     "F",       # pyflakes
     "W",       # pycodestyle warnings
