--- conflicted
+++ resolved
@@ -170,13 +170,10 @@
 
     # CGI File specific configs
     CGI_TRIGGER_FILE_SUFFIX = os.getenv('CGI_TRIGGER_FILE_SUFFIX', 'TRG')
-<<<<<<< HEAD
-=======
 
     HOLIDAYS_LIST = os.getenv('HOLIDAYS_LIST', default='2021-Jan-01,2021-Feb-15,2021-Apr-02,2021-May-24,2021-Jul-1, '
                                                        '2021-Jul-1, 2021-Aug-2, 2021-Sep-6,2021-Oct-11, 2021-Nov-11, '
                                                        '2021-Dec-25')
->>>>>>> 8a52fa8c
 
 
 class DevConfig(_Config):  # pylint: disable=too-few-public-methods
