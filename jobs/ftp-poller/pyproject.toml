[tool.poetry]
name = "ftp-poller"
version = "0.1.0"
description = ""
authors = ["Travis Semple <travis8814@gmail.com>"]
readme = "README.md"
package-mode = false

[tool.poetry.dependencies]
python = "^3.12"
flask = "^3.0.2"
flask-restplus = "^0.13.0"
python-dotenv = "^1.0.1"
psycopg2-binary = "^2.9.9"
jsonschema = "4.17.3"
requests = "^2.31.0"
werkzeug = "^3.0.1"
pysftp = "^0.2.9"
jaeger-client = "^4.8.0"
itsdangerous = "^2.1.2"
jinja2 = "^3.1.3"
launchdarkly-server-sdk = "^8.2.1"
sbc-common-components = {git = "https://github.com/bcgov/sbc-common-components.git", subdirectory = "python"}
<<<<<<< HEAD
pay-api = { git = "https://github.com/seeker25/sbc-pay.git", branch = "feature-30736", subdirectory = "pay-api" }
=======
pay-api = { git = "https://github.com/seeker25/sbc-pay.git", branch = "30306__", subdirectory = "pay-api" }
>>>>>>> 95612990
wheel = "^0.43.0"


[tool.poetry.group.dev.dependencies]
pytest = "^8.1.1"
pytest-mock = "^3.12.0"
requests = "^2.31.0"
pyhamcrest = "^2.1.0"
pytest-cov = "^4.1.0"
flake8 = "^7.0.0"
flake8-blind-except = "^0.2.1"
flake8-debugger = "^4.1.2"
flake8-docstrings = "^1.7.0"
flake8-isort = "^6.1.1"
flake8-quotes = "^3.4.0"
pep8-naming = "^0.13.3"
autopep8 = "^2.0.4"
coverage = "^7.4.3"
pylint = "^3.1.0"
pylint-flask = "^0.6"
lovely-pytest-docker = "^0.3.1"
pytest-asyncio = "^0.23.5.post1"
black = "^24.10.0"
isort = "^5.13.2"
flake8-pyproject = "^1.2.3"

[tool.flake8]
ignore = ["F401","E402", "Q000", "E203", "W503"]
exclude = [
    ".venv",
    "./venv",
    ".git",
    ".history",
    "devops",
    "*migrations*",
]
per-file-ignores = [
    "__init__.py:F401",
    "*.py:B902"
]
max-line-length = 120
docstring-min-length=10
count = true

[tool.zimports]
black-line-length = 120
keep-unused-type-checking = true

[tool.black]
target-version =  ["py310", "py311", "py312"]
line-length = 120
include = '\.pyi?$'
extend-exclude = '''
/(
  # The following are specific to Black, you probably don't want those.
  migrations
  | devops
  | .history
)/
'''

[tool.isort]
atomic = true
profile = "black"
line_length = 120
skip_gitignore = true
skip_glob = ["migrations", "devops"]

[tool.pylint.main]
fail-under = 10
max-line-length = 120
ignore = [ "migrations", "devops", "tests"]
ignore-patterns = ["^\\.#"]
ignored-modules= ["flask_sqlalchemy", "sqlalchemy", "SQLAlchemy" , "alembic", "scoped_session"]
ignored-classes= "scoped_session"
ignore-long-lines = "^\\s*(# )?<?https?://\\S+>?$"
extension-pkg-whitelist = "pydantic"
notes = ["FIXME","XXX","TODO"]
overgeneral-exceptions = ["builtins.BaseException", "builtins.Exception"]
confidence = ["HIGH", "CONTROL_FLOW", "INFERENCE", "INFERENCE_FAILURE", "UNDEFINED"]
disable = "C0209,C0301,W0511,W0613,W0703,W1514,W1203,R0801,R0902,R0903,R0911,R0401,R1705,R1718,W3101"
argument-naming-style = "snake_case"
attr-naming-style = "snake_case"
class-attribute-naming-style = "any"
class-const-naming-style = "UPPER_CASE"
class-naming-style = "PascalCase"
const-naming-style = "UPPER_CASE"
function-naming-style = "snake_case"
inlinevar-naming-style = "any"
method-naming-style = "snake_case"
module-naming-style = "any"
variable-naming-style = "snake_case"
docstring-min-length = -1
good-names = ["i", "j", "k", "ex", "Run", "_"]
bad-names = ["foo", "bar", "baz", "toto", "tutu", "tata"]
defining-attr-methods = ["__init__", "__new__", "setUp", "asyncSetUp", "__post_init__"]
exclude-protected = ["_asdict", "_fields", "_replace", "_source", "_make", "os._exit"]
valid-classmethod-first-arg = ["cls"]
valid-metaclass-classmethod-first-arg = ["mcs"]

[tool.pytest.ini_options]
asyncio_mode = "auto"
minversion = "2.0"
testpaths = [
   "tests",
]
addopts = "--verbose --strict -p no:warnings --cov=src --cov-report html:htmlcov --cov-report xml:coverage.xml"
python_files = [
   "test*.py"
]
norecursedirs = [
   ".git", ".tox", "venv*", "requirements*", "build",
]
log_cli = true
log_cli_level = "1"
filterwarnings = [
   "ignore::UserWarning"
]
markers = [
   "slow",
   "serial",
]

[tool.coverage.run]
branch = true
source = [
   "src/auth_api",
]
omit = [
    "wsgi.py",
    "gunicorn_config.py"
]

[tool.coverage.report]
exclude_lines = [
   "pragma: no cover",
   "from",
   "import",
   "def __repr__",
   "if self.debug:",
   "if settings.DEBUG",
   "raise AssertionError",
   "raise NotImplementedError",
   "if 0:",
   'if __name__ == "__main__":',
]

[build-system]
requires = ["poetry-core"]
build-backend = "poetry.core.masonry.api"<|MERGE_RESOLUTION|>--- conflicted
+++ resolved
@@ -21,11 +21,7 @@
 jinja2 = "^3.1.3"
 launchdarkly-server-sdk = "^8.2.1"
 sbc-common-components = {git = "https://github.com/bcgov/sbc-common-components.git", subdirectory = "python"}
-<<<<<<< HEAD
 pay-api = { git = "https://github.com/seeker25/sbc-pay.git", branch = "feature-30736", subdirectory = "pay-api" }
-=======
-pay-api = { git = "https://github.com/seeker25/sbc-pay.git", branch = "30306__", subdirectory = "pay-api" }
->>>>>>> 95612990
 wheel = "^0.43.0"
 
 
